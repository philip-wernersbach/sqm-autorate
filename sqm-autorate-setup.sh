#!/bin/sh
#   sqm-autorate-setup.sh: installs the sqm-autorate software on an OpenWRT router
#
#   Copyright (C) 2022
#       Nils Andreas Svee mailto:contact@lochnair.net (github @Lochnair)
#       Daniel Lakeland mailto:dlakelan@street-artists.org (github @dlakelan)
#       Mark Baker mailto:mark@e-bakers.com (github @Fail-Safe)
#       Charles Corrigan mailto:chas-iot@runegate.org (github @chas-iot)
#
#   This Source Code Form is subject to the terms of the Mozilla Public
#   License, v. 2.0. If a copy of the MPL was not distributed with this
#   file, You can obtain one at https://mozilla.org/MPL/2.0/.
#
#   Covered Software is provided under this License on an "as is"
#   basis, without warranty of any kind, either expressed, implied, or
#   statutory, including, without limitation, warranties that the
#   Covered Software is free of defects, merchantable, fit for a
#   particular purpose or non-infringing. The entire risk as to the
#   quality and performance of the Covered Software is with You.
#   Should any Covered Software prove defective in any respect, You
#   (not any Contributor) assume the cost of any necessary servicing,
#   repair, or correction. This disclaimer of warranty constitutes an
#   essential part of this License. No use of any Covered Software is
#   authorized under this License except under this disclaimer.
#

if [ -z "$1" ]; then        # no parameters, use default repo and branch
    repo_root="https://raw.githubusercontent.com/sqm-autorate/sqm-autorate/testing/lua-threads"

elif [ -z "$2" ]; then      # one parameter, use specified branch in default repo
    repo_root="https://raw.githubusercontent.com/sqm-autorate/sqm-autorate/${1}"

else                        # two parameters, use specified repo and specified branch
    repo_root="https://raw.githubusercontent.com/${1}/sqm-autorate/${2}"
fi

name="sqm-autorate"

owrt_release_file="/etc/os-release"
config_file="sqm-autorate.config"
service_file="sqm-autorate.service"
lua_file="sqm-autorate.lua"
get_stats="getstats.sh"
refl_icmp_file="reflectors-icmp.csv"
refl_udp_file="reflectors-udp.csv"
autorate_lib_path="/usr/lib/sqm-autorate"
settings_file="sqma-settings.lua"
utilities_file="sqma-utilities.lua"

# start of pre-installation checks
cake=$(tc qdisc | grep -i cake)
if [ -z "${cake}" ]; then
    echo
    echo "This installation script cannot find an instance of the CAKE SQM running on any"
    echo "network interface. 'sqm-autorate' currently works only with the CAKE SQM"
    echo "Please install and configure CAKE before attempting to install sqm-autorate"
    echo
    echo "After CAKE is installed and configured, its presence is detected by the"
    echo "shell command 'tc qdisc | grep -i cake'"
    echo
    echo "Exiting with no change"
    exit 0
fi

is_openwrt=unknown
if [ -f "$owrt_release_file" ]; then
    is_openwrt=$(grep "$owrt_release_file" -e '^NAME=' | awk 'BEGIN { FS = "=" } { gsub(/"/, "", $2); print $2 }')
fi
if [ "${is_openwrt}" != "OpenWrt" ]; then
    echo
    echo "Not able to determine whether this installation is on an OpenWRT system"
    echo "expected 'OpenWrt', found '${is_openwrt}'"
    echo "The installation script should run correctly on many OpenWRT derivatives"
    echo
    read -p ">> Please confirm that you wish to continue installation? (y/n)" go_ahead
    go_ahead=$(echo "${go_ahead}" | awk '{ print tolower($0) }')
    if [ "${go_ahead}" != "y" ] && [ "${go_ahead}" != "yes" ]; then
        echo
        echo "Exiting with no change"
        exit 0
    fi
fi

# work out whether to use curl or wget based on available images
curl=''
transfer=''
if [ $(which curl | wc -l) != "0" ]; then
    transfer='curl -s -o'

elif [ $(which wget | wc -l) != "0" ]; then
    transfer='wget -q -O'

<<<<<<< HEAD
# Set the repo_root URL that's the base for all files to be retrieved
if [ -z "$1" ]; then # $1 is empty (no parameter at all)
    repo_root="https://raw.githubusercontent.com/sqm-autorate/sqm-autorate/testing/lua-threads"
elif [ -z "$2" ]; then # $2 is empty (only one parameter)
    repo_root="https://raw.githubusercontent.com/sqm-autorate/sqm-autorate/${1}"
else # $1 & $2 are strings - build the root URL from scratch
    repo_root="https://raw.githubusercontent.com/${1}/sqm-autorate/${2}"
fi

check_for_sqm() {
    # Check first to see if SQM is installed and if not, offer to install it...
    if [ "$(opkg list-installed luci-app-sqm | wc -l)" = "0" ]; then
        # SQM is missing, let's prompt to install it...
        echo "!!! SQM (luci-app-sqm) is missing from your system and is required for sqm-autorate to function."
        read -p ">> Would you like to install SQM (luci-app-sqm) now? (y/n) " install_sqm
        install_sqm=$(echo "$install_sqm" | awk '{ print tolower($0) }')
        if [ "$install_sqm" = "y" ] || [ "$install_sqm" = "yes" ]; then
            if [ ! "$(opkg install luci-app-sqm)" = 0 ]; then
                echo "!!! An error occurred while trying to install luci-app-sqm. Please try again."
                exit 1
            else
                echo "> SQM (luci-app-sqm) was installed successfully and sqm-autorate setup will continue."
                echo "!! You must modify the '/etc/config/sqm' config file separately for your specific connection."
            fi
        else
            # We have to bail out if we don't have luci-app-sqm on OpenWrt...
            echo "> You must install SQM (luci-app-sqm) before using sqm-autorate. Aborting"
            exit 1
        fi
    else
        echo "> SQM (luci-app-sqm) already installed. Proceeding..."
    fi
}
=======
else
    curl=curl
    transfer='curl -s -o'
fi

# we can proceed with the installation
echo ">>> Refreshing package cache. This may take several minutes..."
opkg update -V0

# Try to install lua-argparse if possible...
lua_argparse=''
if [ "$(opkg find lua-argparse | wc -l)" = "1" ]; then
    lua_argparse='lua-argparse'
else
    echo
    echo "The lua-argparse package is not available for your distro."
    echo "This means that some additional command-line options and arguments will not be available to you."
fi

# Install the required packages for sqm-autorate ...
echo ">>> Installing required packages via opkg..."
install="opkg install -V0 lua luarocks lua-bit32 luaposix lualanes ${lua_argparse} ${curl}"
$install

echo ">>> Installing required packages via luarocks..."
luarocks install vstruct
>>>>>>> 13036661

#
# Main Routine of setup.sh starts here
# 

# Check for the presence of the OpenWrt os_release file and the proper contents
[ -f "$owrt_release_file" ] || { echo "Not an OpenWrt system ($owrt_release_file not present) Aborting." ; exit 1 ; }

# Check first line of $owrt_release_file has "NAME=OpenWRT"
is_openwrt=$(grep "$owrt_release_file" -e '^NAME=' | awk 'BEGIN { FS = "=" } { gsub(/"/, "", $2); print $2 }')
if [ $is_openwrt != OpenWrt ] ; then { echo "Bad name for OpenWrt (NAME=$is_openwrt). Aborting." ; exit 1 ; } fi

# It's an OpenWrt system - we can proceed with the installation
echo ">>> Installing on OpenWrt..."
echo ">>> Refreshing package cache. This may take a few moments..."
opkg update -V0
check_for_sqm

# Install the required packages for sqm-autorate ...
echo ">>> Installing required packages via opkg..."
opkg install -V0 curl lua luarocks lua-bit32 luaposix lualanes && luarocks install vstruct

# Try to install lua-argparse if possible...
echo ">> Looking for lua-argparse..."
if [ "$(opkg find lua-argparse | wc -l)" = "1" ]; then
    echo ">>> Installing lua-argparse..."
    opkg install -V0 lua-argparse
else
    echo "!! The lua-argparse package is not available for your distro. This means additional command-line options and arguments will not be available to you."
fi

# Now copy the important files to their destinations
[ -d "./.git" ] && is_git_proj=true || is_git_proj=false

if [ "$is_git_proj" = false ]; then
<<<<<<< HEAD
    # Need to curl some stuff down...
    echo ">>> Retrieving sqm-autorate operational files..."
    curl -o "$config_file" "$repo_root/config/$config_file"
    curl -o "$service_file" "$repo_root/service/$service_file"
    curl -o "$lua_file" "$repo_root/lib/$lua_file"
    curl -o "$get_stats" "$repo_root/lib/$get_stats"
    curl -o "$refl_icmp_file" "$repo_root/lib/$refl_icmp_file"
    curl -o "$refl_udp_file" "$repo_root/lib/$refl_udp_file"
=======
    # Need to wget some stuff down...
    echo ">>> Pulling down sqm-autorate operational files..."
    $transfer "$config_file" "$repo_root/config/$config_file"
    $transfer "$service_file" "$repo_root/service/$service_file"
    $transfer "$lua_file" "$repo_root/lib/$lua_file"
    $transfer "$settings_file" "$repo_root/lib/$settings_file"
    $transfer "$utilities_file" "$repo_root/lib/$utilities_file"
    $transfer "$get_stats" "$repo_root/lib/$get_stats"
    $transfer "$refl_icmp_file" "$repo_root/lib/$refl_icmp_file"
    $transfer "$refl_udp_file" "$repo_root/lib/$refl_udp_file"
>>>>>>> 13036661
else
    echo "> Since this is a Git project, local files will be used and will be COPIED into place instead of MOVED..."
fi

<<<<<<< HEAD
echo ">>> Putting config file into place..."
if [ -f "/etc/config/sqm-autorate" ]; then
    echo "!!! Warning: An sqm-autorate config file already exists. This new config file will be created as $name-NEW. Please review and merge any updates into your existing $name file."
    if [ "$is_git_proj" = true ]; then
        cp "./config/$config_file" "/etc/config/$name-NEW"
    else
        mv "./$config_file" "/etc/config/$name-NEW"
    fi
else
    if [ "$is_git_proj" = true ]; then
        cp "./config/$config_file" "/etc/config/$name"
    else
        mv "./$config_file" "/etc/config/$name"
    fi
fi

# transition section 1 - to be removed
# Remove/rename old format names "receive_xxx" and "transmit_xxx"
if grep -q -e 'receive' -e 'transmit' "/etc/config/$name" ; then
    echo ">>> Revising config option names..."
    uci rename sqm-autorate.@network[0].transmit_interface=upload_interface
    uci rename sqm-autorate.@network[0].receive_interface=download_interface
    uci rename sqm-autorate.@network[0].transmit_kbits_base=upload_base_kbits
    uci rename sqm-autorate.@network[0].receive_kbits_base=download_base_kbits

    t1=$( uci -q get sqm-autorate.@network[0].transmit_kbits_min )
    uci delete sqm-autorate.@network[0].transmit_kbits_min
    if [ -n "${t1}" ] && [ "${t1}" != "1500" ] ; then
        t2=$( uci -q get sqm-autorate.@network[0].upload_base_kbits )
        t1=$((t1 * 100 / t2))
        if [ $t1 -lt 10 ] ; then
            t1=10
        elif [ $t1 -gt 75 ] ; then
            t1=75
        fi
        uci set sqm-autorate.@network[0].upload_min_percent="${t1}"
    fi

    t1=$( uci -q get sqm-autorate.@network[0].receive_kbits_min )
    uci delete sqm-autorate.@network[0].receive_kbits_min
    if [ -n "${t1}" ] && [ "${t1}" != "1500" ] ; then
        t2=$( uci -q get sqm-autorate.@network[0].download_base_kbits )
        t1=$((t1 * 100 / t2))
        if [ $t1 -lt 10 ] ; then
            t1=10
        elif [ $t1 -gt 75 ] ; then
            t1=75
        fi
        uci set sqm-autorate.@network[0].download_min_percent="${t1}"
    fi

    uci -q add sqm-autorate advanced_settings 1> /dev/null

    t=$( uci -q get sqm-autorate.@output[0].hist_size )
    if [ -n "${t}" ] ; then
        uci delete sqm-autorate.@output[0].hist_size
        if [ "${t}" != "100" ] ; then
            uci set sqm-autorate.@advanced_settings[0].speed_hist_size="${t}"
        fi
    fi
    t=$( uci -q get sqm-autorate.@network[0].reflector_type )
    if [ -n "${t}" ] ; then
        uci delete sqm-autorate.@network[0].reflector_type
        if [ "${t}" != "icmp" ] ; then
            uci set sqm-autorate.@advanced_settings[0].reflector_type="${t}"
        fi
    fi

    uci set sqm-autorate.@advanced_settings[0].upload_delay_ms=15
    uci set sqm-autorate.@advanced_settings[0].download_delay_ms=15

    uci commit
fi

echo ">>> Copying sqm-autorate lib files into place..."
=======
echo ">>> Putting sqm-autorate lib files into place..."
>>>>>>> 13036661
mkdir -p "$autorate_lib_path"
if [ "$is_git_proj" = true ]; then
    cp "./lib/$lua_file" "$autorate_lib_path/$lua_file"
    cp "./lib/$settings_file" "$autorate_lib_path/$settings_file"
    cp "./lib/$utilities_file" "$autorate_lib_path/$utilities_file"
    cp "./lib/$get_stats" "$autorate_lib_path/$get_stats"
    cp "./lib/$refl_icmp_file" "$autorate_lib_path/$refl_icmp_file"
    cp "./lib/$refl_udp_file" "$autorate_lib_path/$refl_udp_file"
else
    mv "./$lua_file" "$autorate_lib_path/$lua_file"
    mv "./$settings_file" "$autorate_lib_path/$settings_file"
    mv "./$utilities_file" "$autorate_lib_path/$utilities_file"
    mv "./$get_stats" "$autorate_lib_path/$get_stats"
    mv "./$refl_icmp_file" "$autorate_lib_path/$refl_icmp_file"
    mv "./$refl_udp_file" "$autorate_lib_path/$refl_udp_file"
fi

echo ">>> Making $lua_file and $get_stats executable..."
chmod +x "$autorate_lib_path/$lua_file" "$autorate_lib_path/$get_stats"

echo ">>> Putting config file into place..."
if [ -f "/etc/config/sqm-autorate" ]; then
    echo "!!! Warning: An sqm-autorate config file already exists. This new config file will be created as $name-NEW. Please review and merge any updates into your existing $name file."
    if [ "$is_git_proj" = true ]; then
        cp "./config/$config_file" "/etc/config/$name-NEW"
    else
        mv "./$config_file" "/etc/config/$name-NEW"
    fi
else
    if [ "$is_git_proj" = true ]; then
        cp "./config/$config_file" "/etc/config/$name"
    else
        mv "./$config_file" "/etc/config/$name"
    fi
fi

echo ">>> Putting service file into place..."
if [ "$is_git_proj" = true ]; then
    cp "./service/$service_file" "/etc/init.d/$name"
else
    mv "./$service_file" "/etc/init.d/$name"
fi
chmod a+x "/etc/init.d/$name"


# transition section 1 - to be removed for release v0.6 or later
if grep -q -e 'receive' -e 'transmit' "/etc/config/$name"; then
    echo ">>> Revising config option names..."
    uci rename sqm-autorate.@network[0].transmit_interface=upload_interface
    uci rename sqm-autorate.@network[0].receive_interface=download_interface
    uci rename sqm-autorate.@network[0].transmit_kbits_base=upload_base_kbits
    uci rename sqm-autorate.@network[0].receive_kbits_base=download_base_kbits

    t1=$(uci -q get sqm-autorate.@network[0].transmit_kbits_min)
    uci delete sqm-autorate.@network[0].transmit_kbits_min
    if [ -n "${t1}" ] && [ "${t1}" != "1500" ]; then
        t2=$(uci -q get sqm-autorate.@network[0].upload_base_kbits)
        t1=$((t1 * 100 / t2))
        if [ $t1 -lt 10 ]; then
            t1=10
        elif [ $t1 -gt 75 ]; then
            t1=75
        fi
        uci set sqm-autorate.@network[0].upload_min_percent="${t1}"
    fi

    t1=$(uci -q get sqm-autorate.@network[0].receive_kbits_min)
    uci delete sqm-autorate.@network[0].receive_kbits_min
    if [ -n "${t1}" ] && [ "${t1}" != "1500" ]; then
        t2=$(uci -q get sqm-autorate.@network[0].download_base_kbits)
        t1=$((t1 * 100 / t2))
        if [ $t1 -lt 10 ]; then
            t1=10
        elif [ $t1 -gt 75 ]; then
            t1=75
        fi
        uci set sqm-autorate.@network[0].download_min_percent="${t1}"
    fi

    uci -q add sqm-autorate advanced_settings 1>/dev/null

    t=$(uci -q get sqm-autorate.@output[0].hist_size)
    if [ -n "${t}" ]; then
        uci delete sqm-autorate.@output[0].hist_size
        if [ "${t}" != "100" ]; then
            uci set sqm-autorate.@advanced_settings[0].speed_hist_size="${t}"
        fi
    fi
    t=$(uci -q get sqm-autorate.@network[0].reflector_type)
    if [ -n "${t}" ]; then
        uci delete sqm-autorate.@network[0].reflector_type
        if [ "${t}" != "icmp" ]; then
            uci set sqm-autorate.@advanced_settings[0].reflector_type="${t}"
        fi
    fi

    uci set sqm-autorate.@advanced_settings[0].upload_delay_ms=15
    uci set sqm-autorate.@advanced_settings[0].download_delay_ms=15

    uci commit
fi


echo "> All done! You can enable and start the service by executing 'service sqm-autorate enable && service sqm-autorate start'."<|MERGE_RESOLUTION|>--- conflicted
+++ resolved
@@ -90,41 +90,6 @@
 elif [ $(which wget | wc -l) != "0" ]; then
     transfer='wget -q -O'
 
-<<<<<<< HEAD
-# Set the repo_root URL that's the base for all files to be retrieved
-if [ -z "$1" ]; then # $1 is empty (no parameter at all)
-    repo_root="https://raw.githubusercontent.com/sqm-autorate/sqm-autorate/testing/lua-threads"
-elif [ -z "$2" ]; then # $2 is empty (only one parameter)
-    repo_root="https://raw.githubusercontent.com/sqm-autorate/sqm-autorate/${1}"
-else # $1 & $2 are strings - build the root URL from scratch
-    repo_root="https://raw.githubusercontent.com/${1}/sqm-autorate/${2}"
-fi
-
-check_for_sqm() {
-    # Check first to see if SQM is installed and if not, offer to install it...
-    if [ "$(opkg list-installed luci-app-sqm | wc -l)" = "0" ]; then
-        # SQM is missing, let's prompt to install it...
-        echo "!!! SQM (luci-app-sqm) is missing from your system and is required for sqm-autorate to function."
-        read -p ">> Would you like to install SQM (luci-app-sqm) now? (y/n) " install_sqm
-        install_sqm=$(echo "$install_sqm" | awk '{ print tolower($0) }')
-        if [ "$install_sqm" = "y" ] || [ "$install_sqm" = "yes" ]; then
-            if [ ! "$(opkg install luci-app-sqm)" = 0 ]; then
-                echo "!!! An error occurred while trying to install luci-app-sqm. Please try again."
-                exit 1
-            else
-                echo "> SQM (luci-app-sqm) was installed successfully and sqm-autorate setup will continue."
-                echo "!! You must modify the '/etc/config/sqm' config file separately for your specific connection."
-            fi
-        else
-            # We have to bail out if we don't have luci-app-sqm on OpenWrt...
-            echo "> You must install SQM (luci-app-sqm) before using sqm-autorate. Aborting"
-            exit 1
-        fi
-    else
-        echo "> SQM (luci-app-sqm) already installed. Proceeding..."
-    fi
-}
-=======
 else
     curl=curl
     transfer='curl -s -o'
@@ -151,52 +116,11 @@
 
 echo ">>> Installing required packages via luarocks..."
 luarocks install vstruct
->>>>>>> 13036661
-
-#
-# Main Routine of setup.sh starts here
-# 
-
-# Check for the presence of the OpenWrt os_release file and the proper contents
-[ -f "$owrt_release_file" ] || { echo "Not an OpenWrt system ($owrt_release_file not present) Aborting." ; exit 1 ; }
-
-# Check first line of $owrt_release_file has "NAME=OpenWRT"
-is_openwrt=$(grep "$owrt_release_file" -e '^NAME=' | awk 'BEGIN { FS = "=" } { gsub(/"/, "", $2); print $2 }')
-if [ $is_openwrt != OpenWrt ] ; then { echo "Bad name for OpenWrt (NAME=$is_openwrt). Aborting." ; exit 1 ; } fi
-
-# It's an OpenWrt system - we can proceed with the installation
-echo ">>> Installing on OpenWrt..."
-echo ">>> Refreshing package cache. This may take a few moments..."
-opkg update -V0
-check_for_sqm
-
-# Install the required packages for sqm-autorate ...
-echo ">>> Installing required packages via opkg..."
-opkg install -V0 curl lua luarocks lua-bit32 luaposix lualanes && luarocks install vstruct
-
-# Try to install lua-argparse if possible...
-echo ">> Looking for lua-argparse..."
-if [ "$(opkg find lua-argparse | wc -l)" = "1" ]; then
-    echo ">>> Installing lua-argparse..."
-    opkg install -V0 lua-argparse
-else
-    echo "!! The lua-argparse package is not available for your distro. This means additional command-line options and arguments will not be available to you."
-fi
 
 # Now copy the important files to their destinations
 [ -d "./.git" ] && is_git_proj=true || is_git_proj=false
 
 if [ "$is_git_proj" = false ]; then
-<<<<<<< HEAD
-    # Need to curl some stuff down...
-    echo ">>> Retrieving sqm-autorate operational files..."
-    curl -o "$config_file" "$repo_root/config/$config_file"
-    curl -o "$service_file" "$repo_root/service/$service_file"
-    curl -o "$lua_file" "$repo_root/lib/$lua_file"
-    curl -o "$get_stats" "$repo_root/lib/$get_stats"
-    curl -o "$refl_icmp_file" "$repo_root/lib/$refl_icmp_file"
-    curl -o "$refl_udp_file" "$repo_root/lib/$refl_udp_file"
-=======
     # Need to wget some stuff down...
     echo ">>> Pulling down sqm-autorate operational files..."
     $transfer "$config_file" "$repo_root/config/$config_file"
@@ -207,90 +131,11 @@
     $transfer "$get_stats" "$repo_root/lib/$get_stats"
     $transfer "$refl_icmp_file" "$repo_root/lib/$refl_icmp_file"
     $transfer "$refl_udp_file" "$repo_root/lib/$refl_udp_file"
->>>>>>> 13036661
 else
     echo "> Since this is a Git project, local files will be used and will be COPIED into place instead of MOVED..."
 fi
 
-<<<<<<< HEAD
-echo ">>> Putting config file into place..."
-if [ -f "/etc/config/sqm-autorate" ]; then
-    echo "!!! Warning: An sqm-autorate config file already exists. This new config file will be created as $name-NEW. Please review and merge any updates into your existing $name file."
-    if [ "$is_git_proj" = true ]; then
-        cp "./config/$config_file" "/etc/config/$name-NEW"
-    else
-        mv "./$config_file" "/etc/config/$name-NEW"
-    fi
-else
-    if [ "$is_git_proj" = true ]; then
-        cp "./config/$config_file" "/etc/config/$name"
-    else
-        mv "./$config_file" "/etc/config/$name"
-    fi
-fi
-
-# transition section 1 - to be removed
-# Remove/rename old format names "receive_xxx" and "transmit_xxx"
-if grep -q -e 'receive' -e 'transmit' "/etc/config/$name" ; then
-    echo ">>> Revising config option names..."
-    uci rename sqm-autorate.@network[0].transmit_interface=upload_interface
-    uci rename sqm-autorate.@network[0].receive_interface=download_interface
-    uci rename sqm-autorate.@network[0].transmit_kbits_base=upload_base_kbits
-    uci rename sqm-autorate.@network[0].receive_kbits_base=download_base_kbits
-
-    t1=$( uci -q get sqm-autorate.@network[0].transmit_kbits_min )
-    uci delete sqm-autorate.@network[0].transmit_kbits_min
-    if [ -n "${t1}" ] && [ "${t1}" != "1500" ] ; then
-        t2=$( uci -q get sqm-autorate.@network[0].upload_base_kbits )
-        t1=$((t1 * 100 / t2))
-        if [ $t1 -lt 10 ] ; then
-            t1=10
-        elif [ $t1 -gt 75 ] ; then
-            t1=75
-        fi
-        uci set sqm-autorate.@network[0].upload_min_percent="${t1}"
-    fi
-
-    t1=$( uci -q get sqm-autorate.@network[0].receive_kbits_min )
-    uci delete sqm-autorate.@network[0].receive_kbits_min
-    if [ -n "${t1}" ] && [ "${t1}" != "1500" ] ; then
-        t2=$( uci -q get sqm-autorate.@network[0].download_base_kbits )
-        t1=$((t1 * 100 / t2))
-        if [ $t1 -lt 10 ] ; then
-            t1=10
-        elif [ $t1 -gt 75 ] ; then
-            t1=75
-        fi
-        uci set sqm-autorate.@network[0].download_min_percent="${t1}"
-    fi
-
-    uci -q add sqm-autorate advanced_settings 1> /dev/null
-
-    t=$( uci -q get sqm-autorate.@output[0].hist_size )
-    if [ -n "${t}" ] ; then
-        uci delete sqm-autorate.@output[0].hist_size
-        if [ "${t}" != "100" ] ; then
-            uci set sqm-autorate.@advanced_settings[0].speed_hist_size="${t}"
-        fi
-    fi
-    t=$( uci -q get sqm-autorate.@network[0].reflector_type )
-    if [ -n "${t}" ] ; then
-        uci delete sqm-autorate.@network[0].reflector_type
-        if [ "${t}" != "icmp" ] ; then
-            uci set sqm-autorate.@advanced_settings[0].reflector_type="${t}"
-        fi
-    fi
-
-    uci set sqm-autorate.@advanced_settings[0].upload_delay_ms=15
-    uci set sqm-autorate.@advanced_settings[0].download_delay_ms=15
-
-    uci commit
-fi
-
-echo ">>> Copying sqm-autorate lib files into place..."
-=======
 echo ">>> Putting sqm-autorate lib files into place..."
->>>>>>> 13036661
 mkdir -p "$autorate_lib_path"
 if [ "$is_git_proj" = true ]; then
     cp "./lib/$lua_file" "$autorate_lib_path/$lua_file"
