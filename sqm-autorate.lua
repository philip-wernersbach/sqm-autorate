-- Automatically adjust bandwidth for CAKE in dependence on detected load and OWD
-- Inspired by @moeller0 (OpenWrt forum)
-- Initial sh implementation by @Lynx (OpenWrt forum)
-- Initial Lua port by @Lochnair, @dlakelan, and @_FailSafe (OpenWrt forum)
-- Recommended style guide: https://github.com/luarocks/lua-style-guide
local bit = require("bit32")
local math = require("math")
local posix = require("posix")
local socket = require("posix.sys.socket")
local time = require("posix.time")
local vstruct = require("vstruct")

---------------------------- Begin User-Configurable Local Variables ----------------------------
local debug = false
local enable_verbose_output = false
local enable_verbose_baseline_output = false
local enable_lynx_graph_output = true

local ul_if = "eth0" -- upload interface
local dl_if = "ifb4eth0" -- download interface

local base_ul_rate = 25750 -- steady state bandwidth for upload
local base_dl_rate = 462500 -- steady state bandwidth for download

local min_ul_rate = 500 -- don't go below this many kbps
local min_dl_rate = 1500 -- don't go below this many kbps

local tick_duration = 0.5 -- Frequency in seconds
local min_change_interval = 0.5 -- don't change speeds unless this many seconds has passed since last change

-- local reflector_array_v4 = {"9.9.9.9", "9.9.9.10", "149.112.112.10", "149.112.112.11", "149.112.112.112"}
--local reflector_array_v4 = {"46.227.200.54", "46.227.200.55", "194.242.2.2", "194.242.2.3", "149.112.112.10",
--                            "149.112.112.11", "149.112.112.112", "193.19.108.2", "193.19.108.3", "9.9.9.9", "9.9.9.10",
--                            "9.9.9.11"}
local reflector_array_v4 = {"65.21.108.153", "5.161.66.148", "216.128.149.82", "108.61.220.16"}
<<<<<<< HEAD
=======
local reflector_array_v6 = {"2620:fe::10", "2620:fe::fe:10"} -- TODO Implement IPv6 support?
>>>>>>> d1a7882a

local alpha_owd_increase = 0.001 -- how rapidly baseline OWD is allowed to increase
local alpha_owd_decrease = 0.9 -- how rapidly baseline OWD is allowed to decrease

local rate_adjust_owd_spike = 0.010 -- how rapidly to reduce bandwidth upon detection of bufferbloat
local rate_adjust_load_high = 0.005 -- how rapidly to increase bandwidth upon high load detected
local rate_adjust_load_low = 0.0025 -- how rapidly to return to base rate upon low load detected

local load_thresh = 0.5 -- % of currently set bandwidth for detecting high load

local max_delta_owd = 15 -- increase from baseline RTT for detection of bufferbloat

local stats_file = "/root/sqm-autorate.csv"

---------------------------- Begin Internal Local Variables ----------------------------

local csv_fd = io.open(stats_file, "w")
csv_fd:write("times,timens,rxload,txload,deltadelaydown,deltadelayup,dlrate,uprate\n")

local cur_process_id = posix.getpid()
if type(cur_process_id) == "table" then
    cur_process_id = cur_process_id["pid"]
end

local loglevel = {
    DEBUG = "DEBUG",
    INFO = "INFO",
    WARN = "WARN",
    ERROR = "ERROR",
    FATAL = "FATAL"
}

-- Bandwidth file paths
local rx_bytes_path = nil
local tx_bytes_path = nil

-- Create raw socket
local sock = assert(socket.socket(socket.AF_INET, socket.SOCK_DGRAM, socket.IPPROTO_UDP), "Failed to create socket")
socket.setsockopt(sock, socket.SOL_SOCKET, socket.SO_RCVTIMEO, 0, 500)
socket.setsockopt(sock, socket.SOL_SOCKET, socket.SO_SNDTIMEO, 0, 500)

-- Set non-blocking flag on socket
local flags = posix.fcntl(sock, posix.F_GETFL)
assert(posix.fcntl(sock, posix.F_SETFL, bit.bor(flags, posix.O_NONBLOCK)), "Failed to set non-blocking flag")
---------------------------- End Local Variables ----------------------------

---------------------------- Begin Local Functions ----------------------------

local function logger(loglevel, message)
    local cur_date = os.date("%Y%m%dT%H:%M:%S")
    -- local cur_date = os.date("%c")
    local out_str = string.format("[%s - %s]: %s", loglevel, cur_date, message)
    print(out_str)
end

local function a_else_b(a, b)
    if a then
        return a
    else
        return b
    end
end

local function get_current_time()
    local time_s, time_ns = 0, 0
    local val1, val2 = time.clock_gettime(time.CLOCK_REALTIME)
    if type(val1) == "table" then
        time_s = val1.tv_sec
        time_ns = val1.tv_nsec
    else
        time_s = val1
        time_ns = val2
    end
    return time_s, time_ns
end

local function get_time_after_midnight_ms()
    local time_s, time_ns = get_current_time()
    return (time_s % 86400 * 1000) + (math.floor(time_ns / 1000000))
end

local function dec_to_hex(number, digits)
    local bit_mask = (bit.lshift(1, (digits * 4))) - 1
    local str_fmt = "%0" .. digits .. "X"
    return string.format(str_fmt, bit.band(number, bit_mask))
end

local function calculate_checksum(data)
    local checksum = 0
    for i = 1, #data - 1, 2 do
        checksum = checksum + (bit.lshift(string.byte(data, i), 8)) + string.byte(data, i + 1)
    end
    if bit.rshift(checksum, 16) then
        checksum = bit.band(checksum, 0xffff) + bit.rshift(checksum, 16)
    end
    return bit.bnot(checksum)
end

local function get_table_position(tbl, item)
    for i, value in ipairs(tbl) do
        if value == item then
            return i
        end
    end
    return 0
end

local function get_table_len(tbl)
    local count = 0
    for _ in pairs(tbl) do
        count = count + 1
    end
    return count
end

local function receive_ts_ping(pkt_id)
    if debug then
        logger(loglevel.DEBUG, "Entered receive_ts_ping() with value: " .. pkt_id)
    end

    -- Read ICMP TS reply
    while true do
        local data, sa = socket.recvfrom(sock, 100) -- An IPv4 ICMP reply should be ~56bytes. This value may need tweaking.

        if data then
            local ts_resp = vstruct.read("> 2*u1 3*u2 6*u4", data)

            local time_after_midnight_ms = get_time_after_midnight_ms()
            local src_pkt_id = ts_resp[4]
            local pos = get_table_position(reflector_array_v4, sa.addr)

            -- A pos > 0 indicates the current sa.addr is a known member of the reflector array
            if (pos > 0 and src_pkt_id == pkt_id) then
                local originate_ts = (ts_resp[6] % 86400 * 1000) + (math.floor(ts_resp[7] / 1000000))
                local receive_ts = (ts_resp[8] % 86400 * 1000) + (math.floor(ts_resp[9] / 1000000))
                local transmit_ts = (ts_resp[10] % 86400 * 1000) + (math.floor(ts_resp[11] / 1000000))

                local stats = {
                    reflector = sa.addr,
                    original_ts = originate_ts,
                    receive_ts = receive_ts,
                    transmit_ts = transmit_ts,
                    rtt = time_after_midnight_ms - originate_ts,
                    uplink_time = receive_ts - originate_ts,
                    downlink_time = time_after_midnight_ms - transmit_ts
                }

                if debug then
                    logger(loglevel.DEBUG,
                        "Reflector IP: " .. stats.reflector .. "  |  Current time: " .. time_after_midnight_ms ..
                            "  |  TX at: " .. stats.original_ts .. "  |  RTT: " .. stats.rtt .. "  |  UL time: " ..
                            stats.uplink_time .. "  |  DL time: " .. stats.downlink_time)
                    logger(loglevel.DEBUG, "Exiting receive_ts_ping() with stats return")
                end

                coroutine.yield(stats)
            end
        else
            if debug then
                logger(loglevel.DEBUG, "Exiting receive_ts_ping() with nil return")
            end

            coroutine.yield(nil)
        end
    end
end

local function send_ts_ping(reflector, pkt_id)
    -- Custom timestamp header
    -- Type - 1 byte
    -- Code - 1 byte:
    -- Checksum - 2 bytes
    -- Identifier - 2 bytes
    -- Sequence number - 2 bytes
    -- Original timestamp - 4 bytes
    -- Original timestamp (nanoseconds) - 4 bytes
    -- Received timestamp - 4 bytes
    -- Received timestamp (nanoseconds) - 4 bytes
    -- Transmit timestamp - 4 bytes
    -- Transmit timestamp (nanoseconds) - 4 bytes

    if debug then
        logger(loglevel.DEBUG, "Entered send_ts_ping() with values: " .. reflector .. " | " .. pkt_id)
    end

    -- Create a raw ICMP timestamp request message
    local time, time_ns = get_current_time()
    local ts_req = vstruct.write("> 2*u1 3*u2 6*u4", {13, 0, 0, pkt_id, 0, time, time_ns, 0, 0, 0, 0})
    local ts_req = vstruct.write("> 2*u1 3*u2 6*u4",
        {13, 0, calculate_checksum(ts_req), pkt_id, 0, time, time_ns, 0, 0, 0, 0})

    -- Send ICMP TS request
    local ok = socket.sendto(sock, ts_req, {
        family = socket.AF_INET,
        addr = reflector,
        port = 62222
    })

    if debug then
        logger(loglevel.DEBUG, "Exiting send_ts_ping()")
    end

    return ok
end

---------------------------- End Local Functions ----------------------------

---------------------------- Begin Conductor Loop ----------------------------

-- Verify these are correct using "cat /sys/class/..."
if dl_if:find("^veth.+") then
    rx_bytes_path = "/sys/class/net/" .. dl_if .. "/statistics/tx_bytes"
elseif dl_if:find("^ifb.+") then
    rx_bytes_path = "/sys/class/net/" .. dl_if .. "/statistics/tx_bytes"
else
    rx_bytes_path = "/sys/class/net/" .. dl_if .. "/statistics/rx_bytes"
end

if ul_if:find("^veth.+") then
    tx_bytes_path = "/sys/class/net/" .. ul_if .. "/statistics/rx_bytes"
elseif ul_if:find("^ifb.+") then
    tx_bytes_path = "/sys/class/net/" .. ul_if .. "/statistics/rx_bytes"
else
    tx_bytes_path = "/sys/class/net/" .. ul_if .. "/statistics/tx_bytes"
end

-- Test for existent stats files
local test_file = io.open(rx_bytes_path)
if not test_file then
    logger(loglevel.FATAL, "Could not open stats file: " .. rx_bytes_path)
    os.exit()
end
test_file:close()

test_file = io.open(tx_bytes_path)
if not test_file then
    logger(loglevel.FATAL, "Could not open stats file: " .. tx_bytes_path)
    os.exit()
end
test_file:close()

if enable_lynx_graph_output then
    print(string.format("%10s%20s;%20s;%20s;%20s;%20s;%20s;%20s;", " ", "log_time", "rx_load", "tx_load",
        "min_downlink_delta", "min_uplink_delta", "cur_dl_rate", "cur_ul_rate"))
end

if debug then
    logger(loglevel.DEBUG, "rx_bytes_path: " .. rx_bytes_path)
    logger(loglevel.DEBUG, "tx_bytes_path: " .. tx_bytes_path)
end

-- Random seed
local nows, nowns = get_current_time()
math.randomseed(nowns)

-- Set a packet ID
local packet_id = cur_process_id + 32768

-- Constructor Gadget...
local function pinger(freq)
    if debug then
        logger(loglevel.DEBUG, "Entered pinger()")
    end
    local lastsend_s, lastsend_ns = get_current_time()
    while true do
        for _, reflector in ipairs(reflector_array_v4) do
            local curtime_s, curtime_ns = get_current_time()
            while ((curtime_s - lastsend_s) + (curtime_ns - lastsend_ns) / 1e9) < freq do
                coroutine.yield(reflector, nil)
                curtime_s, curtime_ns = get_current_time()
            end

            local result = send_ts_ping(reflector, packet_id)

            if debug then
                logger(loglevel.DEBUG, "Result from send_ts_ping(): " .. result)
            end

            lastsend_s, lastsend_ns = get_current_time()
            coroutine.yield(reflector, result)
        end
    end
end

local function read_stats_file(file_path)
    local file = io.open(file_path)
    if not file then
        logger(loglevel.FATAL, "Could not open stats file: " .. file_path)
        os.exit()
        return nil
    end
    local bytes = file:read()
    file:close()
    return bytes
end

local function ratecontrol(baseline)
    local start_s, start_ns = get_current_time() -- first time we entered this loop, times will be relative to this seconds value to preserve precision
    local lastchg_s, lastchg_ns = get_current_time()
    local lastchg_t = lastchg_s - start_s + lastchg_ns / 1e9
    local min = math.min
    local max = math.max
    local floor = math.floor

    local cur_dl_rate = base_dl_rate
    local cur_ul_rate = base_ul_rate
    local prev_rx_bytes = read_stats_file(rx_bytes_path)
    local prev_tx_bytes = read_stats_file(tx_bytes_path)
    local t_prev_bytes = lastchg_t
    local t_cur_bytes = lastchg_t

    local safe_dl_rates = {}
    local safe_ul_rates = {}
    for i = 0,999,1 do
        safe_dl_rates[i] = math.random() * base_dl_rate
        safe_ul_rates[i] = math.random() * base_ul_rate
    end

    local nrate_up = 0
    local nrate_down = 0

    while true do
        local now_s, now_ns = get_current_time()
        now_s = now_s - start_s
        local now_t = now_s + now_ns / 1e9
        if now_t - lastchg_t > min_change_interval then
            local is_speed_change_needed = nil
            -- logic here to decide if the stats indicate needing a change
            local min_up_del = 1 / 0
            local min_down_del = 1 / 0

            for k, val in pairs(baseline) do
                min_up_del = min(min_up_del, recent[k].up_ewma - val.up_ewma)
                min_down_del = min(min_down_del, recent[k].down_ewma - val.down_ewma)

                if debug then
                    logger(loglevel.INFO, "min_up_del: " .. min_up_del .. "  min_down_del: " .. min_down_del)
                end
            end

            -- if it's been long enough, and the stats indicate needing to change speeds
            -- change speeds here
            local cur_rx_bytes = read_stats_file(rx_bytes_path)
            local cur_tx_bytes = read_stats_file(tx_bytes_path)
            t_prev_bytes = t_cur_bytes
            t_cur_bytes = now_t

            local rx_load = (8 / 1000) * (cur_rx_bytes - prev_rx_bytes) / (t_cur_bytes - t_prev_bytes) / cur_dl_rate
            local tx_load = (8 / 1000) * (cur_tx_bytes - prev_tx_bytes) / (t_cur_bytes - t_prev_bytes) / cur_ul_rate
            prev_rx_bytes = cur_rx_bytes
            prev_tx_bytes = cur_tx_bytes
            local next_ul_rate = cur_ul_rate
            local next_dl_rate = cur_dl_rate

            if min_up_del < max_delta_OWD and tx_load > .8 then
                safe_ul_rates[nrate_up] = floor(cur_ul_rate * tx_load)
                next_ul_rate = cur_ul_rate * 1.1
                nrate_up = nrate_up + 1
                nrate_up = nrate_up % 1000
            end
            if min_down_del < max_delta_OWD and rx_load > .8 then
                safe_dl_rates[#safe_dl_rates] = floor(cur_dl_rate * rx_load)
                next_dl_rate = cur_dl_rate * 1.1
                nrate_down = nrate_down + 1
                nrate_down = nrate_down % 1000
            end

            if min_up_del > max_delta_OWD then
                if #safe_ul_rates > 0 then
                    next_ul_rate = min(0.9 * cur_ul_rate * tx_load, safe_ul_rates[math.random(#safe_ul_rates) - 1])
                else
                    next_ul_rate = 0.9 * cur_ul_rate * tx_load
                end
            end
            if min_down_del > max_delta_OWD then
                if #safe_dl_rates > 0 then
                    next_dl_rate = min(0.9 * cur_dl_rate * rx_load, safe_dl_rates[math.random(#safe_dl_rates) - 1])
                else
                    next_dl_rate = 0.9 * cur_dl_rate * rx_load
                end
            end

            next_ul_rate = floor(max(min_ul_rate, next_ul_rate))
            next_dl_rate = floor(max(min_dl_rate, next_dl_rate))

            -- TC modification
            if next_dl_rate ~= cur_dl_rate then
                os.execute(string.format("tc qdisc change root dev %s cake bandwidth %sKbit", dl_if, next_dl_rate))
            end
            if next_ul_rate ~= cur_ul_rate then
                os.execute(string.format("tc qdisc change root dev %s cake bandwidth %sKbit", ul_if, next_ul_rate))
            end

            cur_dl_rate = next_dl_rate
            cur_ul_rate = next_ul_rate

            if enable_verbose_output then
                logger(loglevel.INFO,
                    string.format("%d,%d,%f,%f,%f,%f,%d,%d\n", lastchg_s, lastchg_ns, rx_load, tx_load, min_down_del,
                        min_up_del, cur_dl_rate, cur_ul_rate))
            end

            lastchg_s, lastchg_ns = get_current_time()

            -- output to log file before doing delta on the time
            csv_fd:write(string.format("%d,%d,%f,%f,%f,%f,%d,%d\n", lastchg_s, lastchg_ns, rx_load, tx_load,
                min_down_del, min_up_del, cur_dl_rate, cur_ul_rate))

            lastchg_s = lastchg_s - start_s
            lastchg_t = lastchg_s + lastchg_ns / 1e9
        end
        coroutine.yield(nil)
    end
end

-- Start this whole thing in motion!
local function conductor()
    if debug then
        logger(loglevel.DEBUG, "Entered conductor()")
    end

    local pings = coroutine.create(pinger)
    local receiver = coroutine.create(receive_ts_ping)
    local regulator = coroutine.create(ratecontrol)

    local baseline_cur = {}
    local baseline_prev = {}

    while true do
        local ok, refl, worked = coroutine.resume(pings, tick_duration / (#reflector_array_v4))
        local sleep_time_ns = 500000.0
        local sleep_time_s = 0.0

        ok, time_data = coroutine.resume(receiver, packet_id)

        if ok and time_data then
            if not baseline_cur[time_data.reflector] then
                baseline_cur[time_data.reflector] = {}
            end
            if not baseline_prev[time_data.reflector] then
                baseline_prev[time_data.reflector] = {}
            end

            if not baseline_prev[time_data.reflector].uplink then
                baseline_prev[time_data.reflector].uplink = 0
            end
            if not baseline_prev[time_data.reflector].downlink then
                baseline_prev[time_data.reflector].downlink = 0
            end

            baseline_cur[time_data.reflector].uplink = time_data.uplink_time
            baseline_cur[time_data.reflector].downlink = time_data.downlink_time

            local delta_uplink_owd = baseline_cur[time_data.reflector].uplink -
                                         baseline_prev[time_data.reflector].uplink
            local delta_downlink_owd = baseline_cur[time_data.reflector].downlink -
                                           baseline_prev[time_data.reflector].downlink

            local cur_uplink_baseline
            if delta_uplink_owd >= 0 then
                cur_uplink_baseline = (1 - alpha_owd_increase) * baseline_prev[time_data.reflector].uplink +
                                          alpha_owd_increase * baseline_cur[time_data.reflector].uplink
            else
                cur_uplink_baseline = (1 - alpha_owd_decrease) * baseline_prev[time_data.reflector].uplink +
                                          alpha_owd_decrease * baseline_cur[time_data.reflector].uplink
            end

            local cur_downlink_baseline
            if delta_downlink_owd >= 0 then
                cur_downlink_baseline = (1 - alpha_owd_increase) * baseline_prev[time_data.reflector].downlink +
                                            alpha_owd_increase * baseline_cur[time_data.reflector].downlink
            else
                cur_downlink_baseline = (1 - alpha_owd_decrease) * baseline_prev[time_data.reflector].downlink +
                                            alpha_owd_decrease * baseline_cur[time_data.reflector].downlink
            end

            baseline_cur[time_data.reflector].delta_uplink = delta_uplink_owd
            baseline_cur[time_data.reflector].delta_downlink = delta_downlink_owd

            baseline_prev[time_data.reflector].uplink = cur_uplink_baseline
            baseline_prev[time_data.reflector].downlink = cur_downlink_baseline

            coroutine.resume(regulator, baseline_cur)

            if enable_verbose_baseline_output then
                for ref, val in pairs(baseline_cur) do
                    local uplink = a_else_b(val.uplink, "?")
                    local downlink = a_else_b(val.downlink, "?")
                    logger(loglevel.INFO,
                        "Reflector " .. ref .. " up baseline = " .. uplink .. " down baseline = " .. downlink)
                end

                for ref, val in pairs(baseline_prev) do
                    local uplink = a_else_b(val.uplink, "?")
                    local downlink = a_else_b(val.downlink, "?")
                    logger(loglevel.INFO,
                        "Reflector " .. ref .. " up baseline = " .. uplink .. " down baseline = " .. downlink)
                end
            end
        end

        local sleep_time_ns = 500000.0
        local sleep_time_s = 0.0

        time.nanosleep({
            tv_sec = sleep_time_s,
            tv_nsec = sleep_time_ns
        })
    end
end

conductor() -- go!
---------------------------- End Conductor Loop ----------------------------<|MERGE_RESOLUTION|>--- conflicted
+++ resolved
@@ -33,10 +33,8 @@
 --                            "149.112.112.11", "149.112.112.112", "193.19.108.2", "193.19.108.3", "9.9.9.9", "9.9.9.10",
 --                            "9.9.9.11"}
 local reflector_array_v4 = {"65.21.108.153", "5.161.66.148", "216.128.149.82", "108.61.220.16"}
-<<<<<<< HEAD
-=======
 local reflector_array_v6 = {"2620:fe::10", "2620:fe::fe:10"} -- TODO Implement IPv6 support?
->>>>>>> d1a7882a
+
 
 local alpha_owd_increase = 0.001 -- how rapidly baseline OWD is allowed to increase
 local alpha_owd_decrease = 0.9 -- how rapidly baseline OWD is allowed to decrease
