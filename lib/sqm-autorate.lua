--- conflicted
+++ resolved
@@ -35,9 +35,6 @@
 -- ** Recommended style guide: https://github.com/luarocks/lua-style-guide **
 --
 -- The versioning value for this script
-<<<<<<< HEAD
-local _VERSION = "0.4.5"
-=======
 local _VERSION = "0.5.0"
 
 local requires = {}
@@ -59,7 +56,6 @@
 
 local vstruct = lanes.require "vstruct"
 requires.vstruct = vstruct
->>>>>>> 13036661
 --
 -- Found this clever function here: https://stackoverflow.com/a/15434737
 -- This function will assist in compatibility given differences between OpenWrt, Turris OS, etc.
@@ -168,154 +164,6 @@
 
 local reselector_channel = lanes.linda()
 
-<<<<<<< HEAD
-local loglevel = {
-    TRACE = {
-        level = 6,
-        name = "TRACE"
-    },
-    DEBUG = {
-        level = 5,
-        name = "DEBUG"
-    },
-    INFO = {
-        level = 4,
-        name = "INFO"
-    },
-    WARN = {
-        level = 3,
-        name = "WARN"
-    },
-    ERROR = {
-        level = 2,
-        name = "ERROR"
-    },
-    FATAL = {
-        level = 1,
-        name = "FATAL"
-    }
-}
-
--- Set a default log level here, until we've got one from UCI
-local use_loglevel = loglevel.INFO
-
--- logger for CSV files: Observes the passed-in loglevel
-local function csv_logger(fd, loglevel, message)
-    if (loglevel.level <= use_loglevel.level) then
-        fd:write(message)
-    end
-end
-
-
--- Basic homegrown logger to keep us from having to import yet another module
-local function logger(loglevel, message)
-    if (loglevel.level <= use_loglevel.level) then
-        local cur_date = os.date("%Y%m%dT%H:%M:%S")
-        -- local cur_date = os.date("%c")
-        local out_str = string.format("[%s - %s]: %s", loglevel.name, cur_date, message)
-        print(out_str)
-    end
-end
-
-local bit = nil
-local bit_mod = nil
-if is_module_available("bit") then
-    bit = lanes.require "bit"
-    bit_mod = "bit"
-elseif is_module_available("bit32") then
-    bit = lanes.require "bit32"
-    bit_mod = "bit32"
-else
-    logger(loglevel.FATAL, "No bitwise module found")
-    os.exit(1, true)
-end
-
--- Figure out if we are running on OpenWrt here and load luci.model.uci if available...
-local uci_lib = nil
-local settings = nil
-if is_module_available("luci.model.uci") then
-    uci_lib = require("luci.model.uci")
-    settings = uci_lib.cursor()
-end
-
--- If we have luci-app-sqm installed, but it is disabled, this whole thing is moot. Let's bail early in that case.
-if settings then
-    local sqm_enabled = tonumber(settings:get("sqm", "@queue[0]", "enabled"), 10)
-    if sqm_enabled == 0 then
-        logger(loglevel.FATAL,
-            "SQM is not enabled on this OpenWrt system. Please enable it before starting sqm-autorate.")
-        os.exit(1, true)
-    end
-end
-
----------------------------- Begin Local Variables - External Settings ----------------------------
-
--- Interface names: leave empty to use values from SQM config or place values here to override SQM config
-local ul_if = settings and settings:get("sqm-autorate", "@network[0]", "upload_interface") or "<UPLOAD INTERFACE NAME>" -- upload interface
-local dl_if = settings and settings:get("sqm-autorate", "@network[0]", "download_interface") or
-                  "<DOWNLOAD INTERFACE NAME>" -- download interface
-
-local base_ul_rate = settings and
-                         math.floor(tonumber(settings:get("sqm-autorate", "@network[0]", "upload_base_kbits"), 10)) or
-                         10000
-local base_dl_rate = settings and
-                         math.floor(tonumber(settings:get("sqm-autorate", "@network[0]", "download_base_kbits"), 10)) or
-                         10000
-
-local min_ul_rate = math.floor(base_ul_rate / 5)
-local min_dl_rate = math.floor(base_dl_rate / 5)
-do -- create a scope for temporary local variables
-    local min_ul_percent =
-        settings and tonumber(settings:get("sqm-autorate", "@network[0]", "upload_min_percent"), 10) or 20
-    min_ul_percent = math.min(math.max(min_ul_percent, 10), 60)
-    min_ul_rate = math.floor(base_ul_rate * min_ul_percent / 100)
-
-    local min_dl_percent = settings and
-                               tonumber(settings:get("sqm-autorate", "@network[0]", "download_min_percent"), 10) or 20
-    min_dl_percent = math.min(math.max(min_dl_percent, 10), 60)
-    min_dl_rate = math.floor(base_dl_rate * min_dl_percent / 100)
-end
-
-local stats_file = settings and settings:get("sqm-autorate", "@output[0]", "stats_file") or "<STATS FILE NAME/PATH>"
-local speedhist_file = settings and settings:get("sqm-autorate", "@output[0]", "speed_hist_file") or
-                           "<HIST FILE NAME/PATH>"
-
-use_loglevel = loglevel[string.upper(settings and settings:get("sqm-autorate", "@output[0]", "log_level") or "INFO")]
-
----------------------------- Begin Advanced User-Configurable Local Variables ----------------------------
-local enable_verbose_baseline_output = false
-
-local tick_duration = 0.5 -- Frequency in seconds
-local min_change_interval = 0.5 -- don't change speeds unless this many seconds has passed since last change
-
-local reflector_list_icmp = "/usr/lib/sqm-autorate/reflectors-icmp.csv"
-local reflector_list_udp = "/usr/lib/sqm-autorate/reflectors-udp.csv"
-
-local histsize = settings and tonumber(settings:get("sqm-autorate", "@advanced_settings[0]", "speed_hist_size"), 10) or
-                     100 -- the number of 'good' speeds to remember
--- reducing this value could result in the algorithm remembering too few speeds to truly stabilise
--- increasing this value could result in the algorithm taking too long to stabilise
-
-local ul_max_delta_owd = settings and
-                             tonumber(settings:get("sqm-autorate", "@advanced_settings[0]", "upload_delay_ms"), 10) or
-                             15 -- increase from baseline RTT for detection of bufferbloat
-local dl_max_delta_owd = settings and
-                             tonumber(settings:get("sqm-autorate", "@advanced_settings[0]", "download_delay_ms"), 10) or
-                             15 -- increase from baseline RTT for detection of bufferbloat
--- 15 is good for networks with very variable RTT values, such as LTE and DOCIS/cable networks
--- 5 might be appropriate for high speed and relatively stable networks such as fiber
-
-local high_load_level = settings and
-                            tonumber(settings:get("sqm-autorate", "@advanced_settings[0]", "high_load_level"), 10) or
-                            0.8
-high_load_level = math.min(math.max(high_load_level, 0.67), 0.95)
-
-local reflector_type = settings and settings:get("sqm-autorate", "@advanced_settings[0]", "reflector_type") or "icmp"
-
----------------------------- Begin Internal Local Variables ----------------------------
-
-=======
->>>>>>> 13036661
 local cur_process_id = posix.getpid()
 if type(cur_process_id) == "table" then
     cur_process_id = cur_process_id["pid"]
@@ -701,17 +549,9 @@
         csv_fd = io.open(stats_file, "w")
         speeddump_fd = io.open(speedhist_file, "w")
 
-<<<<<<< HEAD
-    csv_logger(csv_fd, loglevel.INFO,"times,timens,rxload,txload,deltadelaydown,deltadelayup,dlrate,uprate\n")
-    csv_logger(speeddump_fd, loglevel.INFO,"time,counter,upspeed,downspeed\n")
-
-    -- csv_fd:write("times,timens,rxload,txload,deltadelaydown,deltadelayup,dlrate,uprate\n")
-    -- speeddump_fd:write("time,counter,upspeed,downspeed\n")
-=======
         csv_fd:write("times,timens,rxload,txload,deltadelaydown,deltadelayup,dlrate,uprate\n")
         speeddump_fd:write("time,counter,upspeed,downspeed\n")
     end
->>>>>>> 13036661
 
     while true do
         local now_s, now_ns = get_current_time()
@@ -861,20 +701,11 @@
                         string.format("%d,%d,%f,%f,%f,%f,%d,%d\n", lastchg_s, lastchg_ns, rx_load, tx_load,
                             down_del_stat, up_del_stat, cur_dl_rate, cur_ul_rate))
 
-<<<<<<< HEAD
-                    -- output to log file before doing delta on the time
-                    csv_logger(csv_fd, loglevel.INFO,string.format("%d,%d,%f,%f,%f,%f,%d,%d\n", 
-                        lastchg_s, lastchg_ns, rx_load, tx_load,
-                        down_del_stat, up_del_stat, cur_dl_rate, cur_ul_rate))
-                    -- csv_fd:write(string.format("%d,%d,%f,%f,%f,%f,%d,%d\n", lastchg_s, lastchg_ns, rx_load, tx_load,
-                    --     down_del_stat, up_del_stat, cur_dl_rate, cur_ul_rate))
-=======
                     if output_statistics then
                         -- output to log file before doing delta on the time
                         csv_fd:write(string.format("%d,%d,%f,%f,%f,%f,%d,%d\n", lastchg_s, lastchg_ns, rx_load, tx_load,
                             down_del_stat, up_del_stat, cur_dl_rate, cur_ul_rate))
                     end
->>>>>>> 13036661
                 else
                     logger(loglevel.DEBUG,
                         string.format(
@@ -890,8 +721,7 @@
 
         if output_statistics and now_t - lastdump_t > 300 then
             for i = 0, histsize - 1 do
-                csv_logger(speeddump_fd, loglevel.INFO, string.format("%f,%d,%f,%f\n", now_t, i, safe_ul_rates[i], safe_dl_rates[i]))
-                -- speeddump_fd:write(string.format("%f,%d,%f,%f\n", now_t, i, safe_ul_rates[i], safe_dl_rates[i]))
+                speeddump_fd:write(string.format("%f,%d,%f,%f\n", now_t, i, safe_ul_rates[i], safe_dl_rates[i]))
             end
             lastdump_t = now_t
         end
