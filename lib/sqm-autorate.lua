#!/usr/bin/env lua

--[[
    sqm-autorate.lua: Automatically adjust bandwidth for CAKE in dependence on
    detected load and OWD, as well as connection history.
    Copyright (C) 2022  @Lochnair, @dlakelan, @CharlesJC, and @_FailSafe

    This program is free software: you can redistribute it and/or modify
    it under the terms of the GNU General Public License version 3 as
    published by the Free Software Foundation.

    This program is distributed in the hope that it will be useful,
    but WITHOUT ANY WARRANTY; without even the implied warranty of
    MERCHANTABILITY or FITNESS FOR A PARTICULAR PURPOSE.  See the
    GNU General Public License for more details.

    You should have received a copy of the GNU General Public License
    along with this program.  If not, see <https://www.gnu.org/licenses/>.
]] --
--
--
-- Inspired by @moeller0 (OpenWrt forum)
-- Initial sh implementation by @Lynx (OpenWrt forum)
--
-- ** Recommended style guide: https://github.com/luarocks/lua-style-guide **
--
-- The versioning value for this script
local _VERSION = "0.4.0"
--
-- Found this clever function here: https://stackoverflow.com/a/15434737
-- This function will assist in compatibility given differences between OpenWrt, Turris OS, etc.
local function is_module_available(name)
    if package.loaded[name] then
        return true
    else
        for _, searcher in ipairs(package.searchers or package.loaders) do
            local loader = searcher(name)
            if type(loader) == 'function' then
                package.preload[name] = loader
                return true
            end
        end
        return false
    end
end

local lanes = require"lanes".configure()

-- Try to load argparse if it's installed
local argparse = nil
if is_module_available("argparse") then
    argparse = lanes.require "argparse"
end

local math = lanes.require "math"
local posix = lanes.require "posix"
local socket = lanes.require "posix.sys.socket"
local time = lanes.require "posix.time"
local vstruct = lanes.require "vstruct"

-- The stats_queue is intended to be a true FIFO queue.
-- The purpose of the queue is to hold the processed timestamp packets that are
-- returned to us and this holds them for OWD processing.
local stats_queue = lanes.linda()

-- The owd_data construct is not intended to be used as a queue.
-- Instead, it is used as a method for sharing the OWD tables between multiple threads.
-- Calls against this construct will be get()/set() to reinforce the intent that this
-- is not a queue. This holds two separate tables which are baseline and recent.
local owd_data = lanes.linda()
owd_data:set("owd_tables", {
    baseline = {},
    recent = {}
})

-- The relfector_data construct is not intended to be used as a queue.
-- Instead, is is used as a method for sharing the reflector tables between multiple threads.
-- Calls against this construct will be get()/set() to reinforce the intent that this
-- is not a queue. This holds two separate tables which are peers and pool.
local reflector_data = lanes.linda()
reflector_data:set("reflector_tables", {
    peers = {},
    pool = {}
})

local loglevel = {
    TRACE = {
        level = 6,
        name = "TRACE"
    },
    DEBUG = {
        level = 5,
        name = "DEBUG"
    },
    INFO = {
        level = 4,
        name = "INFO"
    },
    WARN = {
        level = 3,
        name = "WARN"
    },
    ERROR = {
        level = 2,
        name = "ERROR"
    },
    FATAL = {
        level = 1,
        name = "FATAL"
    }
}

-- Set a default log level here, until we've got one from UCI
local use_loglevel = loglevel.INFO

-- Basic homegrown logger to keep us from having to import yet another module
local function logger(loglevel, message)
    if (loglevel.level <= use_loglevel.level) then
        local cur_date = os.date("%Y%m%dT%H:%M:%S")
        -- local cur_date = os.date("%c")
        local out_str = string.format("[%s - %s]: %s", loglevel.name, cur_date, message)
        print(out_str)
    end
end

local bit = nil
local bit_mod = nil
if is_module_available("bit") then
    bit = lanes.require "bit"
    bit_mod = "bit"
elseif is_module_available("bit32") then
    bit = lanes.require "bit32"
    bit_mod = "bit32"
else
    logger(loglevel.FATAL, "No bitwise module found")
    os.exit(1, true)
end

-- Figure out if we are running on OpenWrt here and load luci.model.uci if available...
local uci_lib = nil
local settings = nil
if is_module_available("luci.model.uci") then
    uci_lib = require("luci.model.uci")
    settings = uci_lib.cursor()
end

-- If we have luci-app-sqm installed, but it is disabled, this whole thing is moot. Let's bail early in that case.
if settings then
    local sqm_enabled = tonumber(settings:get("sqm", "@queue[0]", "enabled"), 10)
    if sqm_enabled == 0 then
        logger(loglevel.FATAL,
            "SQM is not enabled on this OpenWrt system. Please enable it before starting sqm-autorate.")
        os.exit(1, true)
    end
end

---------------------------- Begin Local Variables - External Settings ----------------------------

-- Interface names: leave empty to use values from SQM config or place values here to override SQM config
local ul_if = settings and settings:get("sqm-autorate", "@network[0]", "upload_interface") or "<UPLOAD INTERFACE NAME>" -- upload interface
local dl_if = settings and settings:get("sqm-autorate", "@network[0]", "download_interface") or
                  "<DOWNLOAD INTERFACE NAME>" -- download interface

local base_ul_rate = settings and
                         math.floor(tonumber(settings:get("sqm-autorate", "@network[0]", "upload_base_kbits"), 10)) or
                         10000
local base_dl_rate = settings and
                         math.floor(tonumber(settings:get("sqm-autorate", "@network[0]", "download_base_kbits"), 10)) or
                         10000

local min_ul_rate = math.floor(base_ul_rate / 5)
local min_dl_rate = math.floor(base_dl_rate / 5)
do -- create a scope for temporary local variables
    local min_ul_percent =
        settings and tonumber(settings:get("sqm-autorate", "@network[0]", "upload_min_percent"), 10) or 20
    min_ul_percent = math.min(math.max(min_ul_percent, 10), 60)
    min_ul_rate = math.floor(base_ul_rate * min_ul_percent / 100)

    local min_dl_percent = settings and
                               tonumber(settings:get("sqm-autorate", "@network[0]", "download_min_percent"), 10) or 20
    min_dl_percent = math.min(math.max(min_dl_percent, 10), 60)
    min_dl_rate = math.floor(base_dl_rate * min_dl_percent / 100)
end

local stats_file = settings and settings:get("sqm-autorate", "@output[0]", "stats_file") or "<STATS FILE NAME/PATH>"
local speedhist_file = settings and settings:get("sqm-autorate", "@output[0]", "speed_hist_file") or
                           "<HIST FILE NAME/PATH>"

use_loglevel = loglevel[string.upper(settings and settings:get("sqm-autorate", "@output[0]", "log_level") or "INFO")]

---------------------------- Begin Advanced User-Configurable Local Variables ----------------------------
local enable_verbose_baseline_output = false

local tick_duration = 0.5 -- Frequency in seconds
local min_change_interval = 0.5 -- don't change speeds unless this many seconds has passed since last change

local reflector_list_icmp = "/usr/lib/sqm-autorate/reflectors-icmp.csv"
local reflector_list_udp = "/usr/lib/sqm-autorate/reflectors-udp.csv"

local histsize = settings and tonumber(settings:get("sqm-autorate", "@advanced_settings[0]", "speed_hist_size"), 10) or
                     100 -- the number of 'good' speeds to remember
-- reducing this value could result in the algorithm remembering too few speeds to truly stabilise
-- increasing this value could result in the algorithm taking too long to stabilise

local ul_max_delta_owd = settings and
                             tonumber(settings:get("sqm-autorate", "@advanced_settings[0]", "upload_delay_ms"), 10) or
                             15 -- increase from baseline RTT for detection of bufferbloat
local dl_max_delta_owd = settings and
                             tonumber(settings:get("sqm-autorate", "@advanced_settings[0]", "download_delay_ms"), 10) or
                             15 -- increase from baseline RTT for detection of bufferbloat
-- 15 is good for networks with very variable RTT values, such as LTE and DOCIS/cable networks
-- 5 might be appropriate for high speed and relatively stable networks such as fiber

local high_load_level = settings and
                            tonumber(settings:get("sqm-autorate", "@advanced_settings[0]", "high_load_level"), 10) or
                            0.8
high_load_level = math.min(math.max(high_load_level, 0.67), 0.95)

local reflector_type = settings and settings:get("sqm-autorate", "@advanced_settings[0]", "reflector_type") or "icmp"

---------------------------- Begin Internal Local Variables ----------------------------

local cur_process_id = posix.getpid()
if type(cur_process_id) == "table" then
    cur_process_id = cur_process_id["pid"]
end

-- Number of reflector peers to use from the pool
local num_reflectors = 5

-- Time (in minutes) before re-selection of peers from the pool
local peer_reselection_time = 15

-- Bandwidth file paths
local rx_bytes_path = nil
local tx_bytes_path = nil

-- Create a socket
local sock
if reflector_type == "icmp" then
    sock = assert(socket.socket(socket.AF_INET, socket.SOCK_RAW, socket.IPPROTO_ICMP), "Failed to create socket")
elseif reflector_type == "udp" then
    print("UDP support is not available at this time. Please set your 'reflector_type' setting to 'icmp'.")
    os.exit(1, true)

    -- Hold for later use
    -- sock = assert(socket.socket(socket.AF_INET, socket.SOCK_DGRAM, socket.IPPROTO_UDP), "Failed to create socket")
else
    logger(loglevel.FATAL, "Unknown reflector type specified. Cannot continue.")
    os.exit(1, true)
end

socket.setsockopt(sock, socket.SOL_SOCKET, socket.SO_SNDTIMEO, 0, 500)

---------------------------- End Local Variables ----------------------------

---------------------------- Begin Local Functions ----------------------------

-- calculate an ewma factor so that at tick it takes dur to get frac change during step response
<<<<<<< HEAD
local function ewma_factor(tick,dur)
    return math.exp(math.log(0.5)/(dur/tick))
=======
local function ewma_factor(tick, dur, frac)
    return math.exp(math.log(1 - frac) / (dur / tick))
>>>>>>> 1c932350
end

local function load_reflector_list(file_path, ip_version)
    ip_version = ip_version or "4"

    local reflector_file = io.open(file_path)
    if not reflector_file then
        logger(loglevel.FATAL, "Could not open reflector file: '" .. file_path)
        os.exit(1, true)
        return nil
    end

    local reflectors = {}
    local lines = reflector_file:lines()
    for line in lines do
        local tokens = {}
        for token in string.gmatch(line, "([^,]+)") do -- Split the line on commas
            tokens[#tokens + 1] = token
        end
        local ip = tokens[1]
        local vers = tokens[2]
        if ip_version == "46" or ip_version == "both" or ip_version == "all" then
            reflectors[#reflectors + 1] = ip
        elseif vers == ip_version then
            reflectors[#reflectors + 1] = ip
        end
    end
    return reflectors
end

local function baseline_reflector_list(tbl)
    for _, v in ipairs(tbl) do
        local rtt

    end
end

local function a_else_b(a, b)
    if a then
        return a
    else
        return b
    end
end

local function nsleep(s, ns)
    -- nanosleep requires integers
    local floor = math.floor
    time.nanosleep({
        tv_sec = floor(s),
        tv_nsec = floor(((s % 1.0) * 1e9) + ns)
    })
end

local function get_current_time()
    local time_s, time_ns = 0, 0
    local val1, val2 = time.clock_gettime(time.CLOCK_REALTIME)
    if type(val1) == "table" then
        time_s = val1.tv_sec
        time_ns = val1.tv_nsec
    else
        time_s = val1
        time_ns = val2
    end
    return time_s, time_ns
end

local function get_time_after_midnight_ms()
    local time_s, time_ns = get_current_time()
    return (time_s % 86400 * 1000) + (math.floor(time_ns / 1000000))
end

local function dec_to_hex(number, digits)
    local bit_mask = (bit.lshift(1, (digits * 4))) - 1
    local str_fmt = "%0" .. digits .. "X"
    return string.format(str_fmt, bit.band(number, bit_mask))
end

-- This exists because the "bit" version of bnot() differs from the "bit32" version
-- of bnot(). This mimics the behavior of the "bit32" version and will therefore be
-- used for both "bit" and "bit32" execution.
local function bnot(data)
    local MOD = 2 ^ 32
    return (-1 - data) % MOD
end

local function calculate_checksum(data)
    local checksum = 0
    for i = 1, #data - 1, 2 do
        checksum = checksum + (bit.lshift(string.byte(data, i), 8)) + string.byte(data, i + 1)
    end
    if bit.rshift(checksum, 16) then
        checksum = bit.band(checksum, 0xffff) + bit.rshift(checksum, 16)
    end
    return bnot(checksum)
end

local function get_table_position(tbl, item)
    for i, value in ipairs(tbl) do
        if value == item then
            return i
        end
    end
    return 0
end

local function get_table_len(tbl)
    local count = 0
    for _ in pairs(tbl) do
        count = count + 1
    end
    return count
end

local function shuffle_table(tbl)
    -- Fisher-Yates shuffle
    local random = math.random
    for i = #tbl, 2, -1 do
        local j = random(i)
        tbl[i], tbl[j] = tbl[j], tbl[i]
    end
    return tbl
end

local function maximum(table)
    local max = math.max
    local m = -1 / 0
    for _, v in pairs(table) do
        m = max(v, m)
    end
    return m
end

local function update_cake_bandwidth(iface, rate_in_kbit)
    local is_changed = false
    rate_in_kbit = math.floor(rate_in_kbit)
    if (iface == dl_if and rate_in_kbit >= min_dl_rate) or (iface == ul_if and rate_in_kbit >= min_ul_rate) then
        os.execute(string.format("tc qdisc change root dev %s cake bandwidth %dKbit", iface, rate_in_kbit))
        is_changed = true
    end
    return is_changed
end

local function receive_icmp_pkt(pkt_id)
    logger(loglevel.TRACE, "Entered receive_icmp_pkt() with value: " .. pkt_id)

    -- Read ICMP TS reply
    local data, sa = socket.recvfrom(sock, 100) -- An IPv4 ICMP reply should be ~56bytes. This value may need tweaking.

    if data then
        local ip_start = string.byte(data, 1)
        local ip_ver = bit.rshift(ip_start, 4)
        local hdr_len = (ip_start - ip_ver * 16) * 4

        if (#data - hdr_len == 20) then
            if (string.byte(data, hdr_len + 1) == 14) then
                local ts_resp = vstruct.read("> 2*u1 3*u2 3*u4", string.sub(data, hdr_len + 1, #data))
                local time_after_midnight_ms = get_time_after_midnight_ms()
                local secs, nsecs = get_current_time()
                local src_pkt_id = ts_resp[4]

                local reflector_tables = reflector_data:get("reflector_tables")
                local reflector_list = reflector_tables["peers"]
                if reflector_list then
                    local pos = get_table_position(reflector_list, sa.addr)

                    -- A pos > 0 indicates the current sa.addr is a known member of the reflector array
                    if (pos > 0 and src_pkt_id == pkt_id) then
                        local stats = {
                            reflector = sa.addr,
                            original_ts = ts_resp[6],
                            receive_ts = ts_resp[7],
                            transmit_ts = ts_resp[8],
                            rtt = time_after_midnight_ms - ts_resp[6],
                            uplink_time = ts_resp[7] - ts_resp[6],
                            downlink_time = time_after_midnight_ms - ts_resp[8],
                            last_receive_time_s = secs + nsecs / 1e9
                        }

                        logger(loglevel.DEBUG,
                            "Reflector IP: " .. stats.reflector .. "  |  Current time: " .. time_after_midnight_ms ..
                                "  |  TX at: " .. stats.original_ts .. "  |  RTT: " .. stats.rtt .. "  |  UL time: " ..
                                stats.uplink_time .. "  |  DL time: " .. stats.downlink_time)
                        logger(loglevel.TRACE, "Exiting receive_icmp_pkt() with stats return")

                        return stats
                    end
                end
            else
                logger(loglevel.TRACE, "Exiting receive_icmp_pkt() with nil return due to wrong type")
                return nil

            end
        else
            logger(loglevel.TRACE, "Exiting receive_icmp_pkt() with nil return due to wrong length")
            return nil
        end
    else
        logger(loglevel.TRACE, "Exiting receive_icmp_pkt() with nil return")

        return nil
    end
end

local function receive_udp_pkt(pkt_id)
    logger(loglevel.TRACE, "Entered receive_udp_pkt() with value: " .. pkt_id)

    local floor = math.floor

    -- Read UDP TS reply
    local data, sa = socket.recvfrom(sock, 100) -- An IPv4 ICMP reply should be ~56bytes. This value may need tweaking.

    if data then
        local ts_resp = vstruct.read("> 2*u1 3*u2 6*u4", data)

        local time_after_midnight_ms = get_time_after_midnight_ms()
        local secs, nsecs = get_current_time()
        local src_pkt_id = ts_resp[4]
        local reflector_tables = reflector_data:get("reflector_tables")
        local reflector_list = reflector_tables["peers"]
        local pos = get_table_position(reflector_list, sa.addr)

        -- A pos > 0 indicates the current sa.addr is a known member of the reflector array
        if (pos > 0 and src_pkt_id == pkt_id) then
            local originate_ts = (ts_resp[6] % 86400 * 1000) + (floor(ts_resp[7] / 1000000))
            local receive_ts = (ts_resp[8] % 86400 * 1000) + (floor(ts_resp[9] / 1000000))
            local transmit_ts = (ts_resp[10] % 86400 * 1000) + (floor(ts_resp[11] / 1000000))

            local stats = {
                reflector = sa.addr,
                original_ts = originate_ts,
                receive_ts = receive_ts,
                transmit_ts = transmit_ts,
                rtt = time_after_midnight_ms - originate_ts,
                uplink_time = receive_ts - originate_ts,
                downlink_time = time_after_midnight_ms - transmit_ts,
                last_receive_time_s = secs + nsecs / 1e9
            }

            logger(loglevel.DEBUG,
                "Reflector IP: " .. stats.reflector .. "  |  Current time: " .. time_after_midnight_ms .. "  |  TX at: " ..
                    stats.original_ts .. "  |  RTT: " .. stats.rtt .. "  |  UL time: " .. stats.uplink_time ..
                    "  |  DL time: " .. stats.downlink_time)
            logger(loglevel.TRACE, "Exiting receive_udp_pkt() with stats return")

            return stats
        end
    else
        logger(loglevel.TRACE, "Exiting receive_udp_pkt() with nil return")

        return nil
    end
end

local function ts_ping_receiver(pkt_id, pkt_type)
    logger(loglevel.TRACE, "Entered ts_ping_receiver() with value: " .. pkt_id)

    local receive_func = nil
    if pkt_type == "icmp" then
        receive_func = receive_icmp_pkt
    elseif pkt_type == "udp" then
        receive_func = receive_udp_pkt
    else
        logger(loglevel.ERROR, "Unknown packet type specified.")
    end

    while true do
        -- If we got stats, drop them onto the stats_queue for processing
        local stats = receive_func(pkt_id)
        if stats then
            stats_queue:send("stats", stats)
        end
    end
end

local function send_icmp_pkt(reflector, pkt_id)
    -- ICMP timestamp header
    -- Type - 1 byte
    -- Code - 1 byte:
    -- Checksum - 2 bytes
    -- Identifier - 2 bytes
    -- Sequence number - 2 bytes
    -- Original timestamp - 4 bytes
    -- Received timestamp - 4 bytes
    -- Transmit timestamp - 4 bytes

    logger(loglevel.TRACE, "Entered send_icmp_pkt() with values: " .. reflector .. " | " .. pkt_id)

    -- Create a raw ICMP timestamp request message
    local time_after_midnight_ms = get_time_after_midnight_ms()
    local ts_req = vstruct.write("> 2*u1 3*u2 3*u4", {13, 0, 0, pkt_id, 0, time_after_midnight_ms, 0, 0})
    local ts_req = vstruct.write("> 2*u1 3*u2 3*u4",
        {13, 0, calculate_checksum(ts_req), pkt_id, 0, time_after_midnight_ms, 0, 0})

    -- Send ICMP TS request
    local ok = socket.sendto(sock, ts_req, {
        family = socket.AF_INET,
        addr = reflector,
        port = 0
    })

    logger(loglevel.TRACE, "Exiting send_icmp_pkt()")

    return ok
end

local function send_udp_pkt(reflector, pkt_id)
    -- Custom UDP timestamp header
    -- Type - 1 byte
    -- Code - 1 byte:
    -- Checksum - 2 bytes
    -- Identifier - 2 bytes
    -- Sequence number - 2 bytes
    -- Original timestamp - 4 bytes
    -- Original timestamp (nanoseconds) - 4 bytes
    -- Received timestamp - 4 bytes
    -- Received timestamp (nanoseconds) - 4 bytes
    -- Transmit timestamp - 4 bytes
    -- Transmit timestamp (nanoseconds) - 4 bytes

    logger(loglevel.TRACE, "Entered send_udp_pkt() with values: " .. reflector .. " | " .. pkt_id)

    -- Create a raw ICMP timestamp request message
    local time, time_ns = get_current_time()
    local ts_req = vstruct.write("> 2*u1 3*u2 6*u4", {13, 0, 0, pkt_id, 0, time, time_ns, 0, 0, 0, 0})
    local ts_req = vstruct.write("> 2*u1 3*u2 6*u4",
        {13, 0, calculate_checksum(ts_req), pkt_id, 0, time, time_ns, 0, 0, 0, 0})

    -- Send ICMP TS request
    local ok = socket.sendto(sock, ts_req, {
        family = socket.AF_INET,
        addr = reflector,
        port = 62222
    })

    logger(loglevel.TRACE, "Exiting send_udp_pkt()")

    return ok
end

local function ts_ping_sender(pkt_type, pkt_id, freq)
    logger(loglevel.TRACE, "Entered ts_ping_sender() with values: " .. freq .. " | " .. pkt_type .. " | " .. pkt_id)

    local floor = math.floor

    local reflector_tables = reflector_data:get("reflector_tables")
    local reflector_list = reflector_tables["peers"]
    local ff = (freq / #reflector_list)
    local sleep_time_ns = floor((ff % 1) * 1e9)
    local sleep_time_s = floor(ff)

    local ping_func = nil
    if pkt_type == "icmp" then
        ping_func = send_icmp_pkt
    elseif pkt_type == "udp" then
        ping_func = send_udp_pkt
    else
        logger(loglevel.ERROR, "Unknown packet type specified.")
    end

    while true do
        local reflector_tables = reflector_data:get("reflector_tables")
        local reflector_list = reflector_tables["peers"]

        if reflector_list then
            -- Update sleep time based on number of peers
            ff = (freq / #reflector_list)
            sleep_time_ns = floor((ff % 1) * 1e9)
            sleep_time_s = floor(ff)

            for _, reflector in ipairs(reflector_list) do
                ping_func(reflector, pkt_id)
                nsleep(sleep_time_s, sleep_time_ns)
            end
        end
    end

    logger(loglevel.TRACE, "Exiting ts_ping_sender()")
end

local function read_stats_file(file)
    file:seek("set", 0)
    local bytes = file:read()
    return bytes
end

local function ratecontrol()
    local floor = math.floor
    local max = math.max
    local min = math.min
    local random = math.random

    local sleep_time_ns = floor((min_change_interval % 1) * 1e9)
    local sleep_time_s = floor(min_change_interval)

    local start_s, start_ns = get_current_time() -- first time we entered this loop, times will be relative to this seconds value to preserve precision
    local lastchg_s, lastchg_ns = get_current_time()
    local lastchg_t = lastchg_s - start_s + lastchg_ns / 1e9
    local lastdump_t = lastchg_t - 310

    local cur_dl_rate = base_dl_rate * 0.6
    local cur_ul_rate = base_ul_rate * 0.6
    update_cake_bandwidth(dl_if, cur_dl_rate)
    update_cake_bandwidth(ul_if, cur_ul_rate)

    local rx_bytes_file = io.open(rx_bytes_path)
    local tx_bytes_file = io.open(tx_bytes_path)

    if not rx_bytes_file or not tx_bytes_file then
        logger(loglevel.FATAL, "Could not open stats file: '" .. rx_bytes_path .. "' or '" .. tx_bytes_path .. "'")
        os.exit(1, true)
        return nil
    end

    local prev_rx_bytes = read_stats_file(rx_bytes_file)
    local prev_tx_bytes = read_stats_file(tx_bytes_file)
    local t_prev_bytes = lastchg_t
    local t_cur_bytes = lastchg_t

    local safe_dl_rates = {}
    local safe_ul_rates = {}
    for i = 0, histsize - 1, 1 do
        safe_dl_rates[i] = (random() * 0.2 + 0.75) * (base_dl_rate)
        safe_ul_rates[i] = (random() * 0.2 + 0.75) * (base_ul_rate)
    end

    local nrate_up = 0
    local nrate_down = 0

    local csv_fd = io.open(stats_file, "w")
    local speeddump_fd = io.open(speedhist_file, "w")

    csv_fd:write("times,timens,rxload,txload,deltadelaydown,deltadelayup,dlrate,uprate\n")
    speeddump_fd:write("time,counter,upspeed,downspeed\n")

    while true do
        local now_s, now_ns = get_current_time()
        local now_abstime = now_s + now_ns / 1e9
        now_s = now_s - start_s
        local now_t = now_s + now_ns / 1e9
        if now_t - lastchg_t > min_change_interval then
            -- if it's been long enough, and the stats indicate needing to change speeds
            -- change speeds here

            local owd_tables = owd_data:get("owd_tables")
            local owd_baseline = owd_tables["baseline"]
            local owd_recent = owd_tables["recent"]

            local reflector_tables = reflector_data:get("reflector_tables")
            local reflector_list = reflector_tables["peers"]

            -- If we have no reflector peers to iterate over, don't attempt any rate changes.
            -- This will occur under normal operation when the reflector peers table is updated.
            if reflector_list then
                local up_del = {}
                local down_del = {}
                for _, reflector_ip in ipairs(reflector_list) do
                    -- only consider this data if it's less than 2 * tick_duration seconds old
                    if owd_recent[reflector_ip] ~= nil and owd_baseline[reflector_ip] ~= nil and
                        owd_recent[reflector_ip].last_receive_time_s ~= nil and
                        owd_recent[reflector_ip].last_receive_time_s > now_abstime - 2 * tick_duration then
                        table.insert(up_del, owd_recent[reflector_ip].up_ewma - owd_baseline[reflector_ip].up_ewma)
                        table.insert(down_del, owd_recent[reflector_ip].down_ewma - owd_baseline[reflector_ip].down_ewma)

                        logger(loglevel.INFO, "reflector: " .. reflector_ip .. " delay: " .. up_del[#up_del] ..
                            "  down_del: " .. down_del[#down_del])
                    end
                end
                table.sort(up_del)
                table.sort(down_del)

                local up_del_stat = a_else_b(up_del[3], up_del[1])
                local down_del_stat = a_else_b(down_del[3], down_del[1])

                local cur_rx_bytes = read_stats_file(rx_bytes_file)
                local cur_tx_bytes = read_stats_file(tx_bytes_file)

                if cur_rx_bytes and cur_tx_bytes and up_del_stat and down_del_stat then
                    t_prev_bytes = t_cur_bytes
                    t_cur_bytes = now_t

                    local rx_load = (8 / 1000) * (cur_rx_bytes - prev_rx_bytes) / (t_cur_bytes - t_prev_bytes) /
                                        cur_dl_rate
                    local tx_load = (8 / 1000) * (cur_tx_bytes - prev_tx_bytes) / (t_cur_bytes - t_prev_bytes) /
                                        cur_ul_rate
                    prev_rx_bytes = cur_rx_bytes
                    prev_tx_bytes = cur_tx_bytes
                    local next_ul_rate = cur_ul_rate
                    local next_dl_rate = cur_dl_rate
                    logger(loglevel.INFO, "up_del_stat " .. up_del_stat .. " down_del_stat " .. down_del_stat)
                    if up_del_stat and up_del_stat < ul_max_delta_owd and tx_load > high_load_level then
                        safe_ul_rates[nrate_up] = floor(cur_ul_rate * tx_load)
                        local max_ul = maximum(safe_ul_rates)
                        next_ul_rate = cur_ul_rate * (1 + .1 * max(0, (1 - cur_ul_rate / max_ul))) +
                                           (base_ul_rate * 0.03)
                        nrate_up = nrate_up + 1
                        nrate_up = nrate_up % histsize
                    end
                    if down_del_stat and down_del_stat < dl_max_delta_owd and rx_load > high_load_level then
                        safe_dl_rates[nrate_down] = floor(cur_dl_rate * rx_load)
                        local max_dl = maximum(safe_dl_rates)
                        next_dl_rate = cur_dl_rate * (1 + .1 * max(0, (1 - cur_dl_rate / max_dl))) +
                                           (base_dl_rate * 0.03)
                        nrate_down = nrate_down + 1
                        nrate_down = nrate_down % histsize
                    end

                    if up_del_stat > ul_max_delta_owd then
                        if #safe_ul_rates > 0 then
                            next_ul_rate = min(0.9 * cur_ul_rate * tx_load, safe_ul_rates[random(#safe_ul_rates) - 1])
                        else
                            next_ul_rate = 0.9 * cur_ul_rate * tx_load
                        end
                    end
                    if down_del_stat > dl_max_delta_owd then
                        if #safe_dl_rates > 0 then
                            next_dl_rate = min(0.9 * cur_dl_rate * rx_load, safe_dl_rates[random(#safe_dl_rates) - 1])
                        else
                            next_dl_rate = 0.9 * cur_dl_rate * rx_load
                        end
                    end
                    logger(loglevel.INFO, "next_ul_rate " .. next_ul_rate .. " next_dl_rate " .. next_dl_rate)
                    next_ul_rate = floor(max(min_ul_rate, next_ul_rate))
                    next_dl_rate = floor(max(min_dl_rate, next_dl_rate))

                    -- TC modification
                    if next_dl_rate ~= cur_dl_rate then
                        update_cake_bandwidth(dl_if, next_dl_rate)
                    end
                    if next_ul_rate ~= cur_ul_rate then
                        update_cake_bandwidth(ul_if, next_ul_rate)
                    end

                    cur_dl_rate = next_dl_rate
                    cur_ul_rate = next_ul_rate

                    logger(loglevel.DEBUG,
                        string.format("%d,%d,%f,%f,%f,%f,%d,%d\n", lastchg_s, lastchg_ns, rx_load, tx_load,
                            down_del_stat, up_del_stat, cur_dl_rate, cur_ul_rate))

                    lastchg_s, lastchg_ns = get_current_time()

                    -- output to log file before doing delta on the time
                    csv_fd:write(string.format("%d,%d,%f,%f,%f,%f,%d,%d\n", lastchg_s, lastchg_ns, rx_load, tx_load,
                        down_del_stat, up_del_stat, cur_dl_rate, cur_ul_rate))

                    lastchg_s = lastchg_s - start_s
                    lastchg_t = lastchg_s + lastchg_ns / 1e9
                else
                    logger(loglevel.WARN, "One or both stats files could not be read. Skipping rate control algorithm.")
                end
            end
        end

        if now_t - lastdump_t > 300 then
            for i = 0, histsize - 1 do
                speeddump_fd:write(string.format("%f,%d,%f,%f\n", now_t, i, safe_ul_rates[i], safe_dl_rates[i]))
            end
            lastdump_t = now_t
        end

        nsleep(sleep_time_s, sleep_time_ns)
    end
end

local function baseline_calculator()
    local min = math.min
<<<<<<< HEAD
    -- 135 seconds to decay to 50% for the slow factor and
    -- 0.4 seconds to decay to 50% for the fast factor. 
    -- The fast one can be adjusted to tune, try anything from 0.01 to 3.0 to get more or less sensitivity
    -- with more sensitivity we respond faster to bloat, but are at risk from triggering due to lag spikes that
    -- aren't bloat related, with less sensitivity (bigger numbers) we smooth through quick spikes 
    -- but take longer to respond to real bufferbloat
    local slow_factor = ewma_factor(tick_duration,135)
    local fast_factor = ewma_factor(tick_duration,0.4)
=======
    -- a 30 second to do 50% change factor
    -- and a 1 second to do 80% change factor
    local slow_factor = ewma_factor(tick_duration, 30, .5)
    local fast_factor = ewma_factor(tick_duration, 1.0, .8)
>>>>>>> 1c932350

    while true do
        local _, time_data = stats_queue:receive(nil, "stats")
        local owd_tables = owd_data:get("owd_tables")
        local owd_baseline = owd_tables["baseline"]
        local owd_recent = owd_tables["recent"]

        if time_data then
            if not owd_baseline[time_data.reflector] then
                owd_baseline[time_data.reflector] = {}
            end
            if not owd_recent[time_data.reflector] then
                owd_recent[time_data.reflector] = {}
            end

            if not owd_baseline[time_data.reflector].up_ewma then
                owd_baseline[time_data.reflector].up_ewma = time_data.uplink_time
            end
            if not owd_recent[time_data.reflector].up_ewma then
                owd_recent[time_data.reflector].up_ewma = time_data.uplink_time
            end
            if not owd_baseline[time_data.reflector].down_ewma then
                owd_baseline[time_data.reflector].down_ewma = time_data.downlink_time
            end
            if not owd_recent[time_data.reflector].down_ewma then
                owd_recent[time_data.reflector].down_ewma = time_data.downlink_time
            end
            if not owd_baseline[time_data.reflector].last_receive_time_s then
                owd_baseline[time_data.reflector].last_receive_time_s = time_data.last_receive_time_s
            end
            if not owd_recent[time_data.reflector].last_receive_time_s then
                owd_recent[time_data.reflector].last_receive_time_s = time_data.last_receive_time_s
            end

            if time_data.last_receive_time_s - owd_baseline[time_data.reflector].last_receive_time_s > 30 or
                time_data.last_receive_time_s - owd_recent[time_data.reflector].last_receive_time_s > 30 then
                -- this reflector is out of date, it's probably newly chosen from the
                -- choice cycle, reset all the ewmas to the current value.
                owd_baseline[time_data.reflector].up_ewma = time_data.uplink_time
                owd_baseline[time_data.reflector].down_ewma = time_data.downlink_time
                owd_recent[time_data.reflector].up_ewma = time_data.uplink_time
                owd_recent[time_data.reflector].down_ewma = time_data.downlink_time
            end

            owd_baseline[time_data.reflector].last_receive_time_s = time_data.last_receive_time_s
            owd_recent[time_data.reflector].last_receive_time_s = time_data.last_receive_time_s
            owd_baseline[time_data.reflector].up_ewma = owd_baseline[time_data.reflector].up_ewma * slow_factor +
                                                            (1 - slow_factor) * time_data.uplink_time
            owd_recent[time_data.reflector].up_ewma = owd_recent[time_data.reflector].up_ewma * fast_factor +
                                                          (1 - fast_factor) * time_data.uplink_time
            owd_baseline[time_data.reflector].down_ewma = owd_baseline[time_data.reflector].down_ewma * slow_factor +
                                                              (1 - slow_factor) * time_data.downlink_time
            owd_recent[time_data.reflector].down_ewma = owd_recent[time_data.reflector].down_ewma * fast_factor +
                                                            (1 - fast_factor) * time_data.downlink_time

            -- when baseline is above the recent, set equal to recent, so we track down more quickly
            owd_baseline[time_data.reflector].up_ewma = min(owd_baseline[time_data.reflector].up_ewma,
                owd_recent[time_data.reflector].up_ewma)
            owd_baseline[time_data.reflector].down_ewma = min(owd_baseline[time_data.reflector].down_ewma,
                owd_recent[time_data.reflector].down_ewma)

            -- Set the values back into the shared tables
            owd_data:set("owd_tables", {
                baseline = owd_baseline,
                recent = owd_recent
            })

            if enable_verbose_baseline_output then
                for ref, val in pairs(owd_baseline) do
                    local up_ewma = a_else_b(val.up_ewma, "?")
                    local down_ewma = a_else_b(val.down_ewma, "?")
                    logger(loglevel.INFO,
                        "Reflector " .. ref .. " up baseline = " .. up_ewma .. " down baseline = " .. down_ewma)
                end

                for ref, val in pairs(owd_recent) do
                    local up_ewma = a_else_b(val.up_ewma, "?")
                    local down_ewma = a_else_b(val.down_ewma, "?")
                    logger(loglevel.INFO, "Reflector " .. ref .. "recent up baseline = " .. up_ewma ..
                        "recent down baseline = " .. down_ewma)
                end
            end
        end
    end
end

local function rtt_compare(a, b)
    return a[2] < b[2] -- Index 2 is the RTT value
end

local function reflector_peer_selector()
    local floor = math.floor
    local pi = math.pi
    local random = math.random

    local selector_sleep_time_ns = 0
    local selector_sleep_time_s = peer_reselection_time * 60

    local baseline_sleep_time_ns = floor(((tick_duration * pi) % 1) * 1e9)
    local baseline_sleep_time_s = floor(tick_duration * pi)

    -- Initial wait of several seconds to allow some OWD data to build up
    nsleep(baseline_sleep_time_s, baseline_sleep_time_ns)

    while true do
        local peerhash = {} -- a hash table of next peers, to ensure uniqueness
        local next_peers = {} -- an array of next peers
        local reflector_tables = reflector_data:get("reflector_tables")
        local reflector_pool = reflector_tables["pool"]

        for k, v in pairs(reflector_tables["peers"]) do -- include all current peers
            peerhash[v] = 1
        end
        for i = 1, 20, 1 do -- add 20 at random, but
            local nextcandidate = reflector_pool[random(#reflector_pool)]
            peerhash[nextcandidate] = 1
        end
        for k, v in pairs(peerhash) do
            next_peers[#next_peers + 1] = k
        end
        -- Put all the pool members back into the peers for some re-baselining...
        reflector_data:set("reflector_tables", {
            peers = next_peers,
            pool = reflector_pool
        })

        -- Wait for several seconds to allow all reflectors to be re-baselined
        nsleep(baseline_sleep_time_s, baseline_sleep_time_ns)

        local candidates = {}

        local owd_tables = owd_data:get("owd_tables")
        local owd_recent = owd_tables["recent"]

        for i, peer in ipairs(next_peers) do
            if owd_recent[peer] then
                local up_del = owd_recent[peer].up_ewma
                local down_del = owd_recent[peer].down_ewma
                local rtt = up_del + down_del
                candidates[#candidates + 1] = {peer, rtt}
                logger(loglevel.INFO, "Candidate reflector: " .. peer .. " RTT: " .. rtt)
            else
                logger(loglevel.INFO, "No data found from candidate reflector: " .. peer .. " - skipping")
            end
        end

        -- Sort the candidates table now by ascending RTT
        table.sort(candidates, rtt_compare)

        -- Now we will just limit the candidates down to 2 * num_reflectors
        local num_reflectors = num_reflectors
        local candidate_pool_num = 2 * num_reflectors
        if candidate_pool_num < #candidates then
            for i = candidate_pool_num + 1, #candidates, 1 do
                candidates[i] = nil
            end
        end
        for i, v in ipairs(candidates) do
            logger(loglevel.INFO, "Fastest candidate " .. i .. ": " .. v[1] .. " - RTT: " .. v[2])
        end

        -- Shuffle the deck so we avoid overwhelming good reflectors
        candidates = shuffle_table(candidates)

        local new_peers = {}
        if #candidates < num_reflectors then
            num_reflectors = #candidates
        end
        for i = 1, num_reflectors, 1 do
            new_peers[#new_peers + 1] = candidates[i][1]
        end

        for _, v in ipairs(new_peers) do
            logger(loglevel.INFO, "New selected peer: " .. v)
        end

        reflector_data:set("reflector_tables", {
            peers = new_peers,
            pool = reflector_pool
        })

        nsleep(selector_sleep_time_s, selector_sleep_time_ns)
    end
end
---------------------------- End Local Functions ----------------------------

---------------------------- Begin Conductor ----------------------------
local function conductor()
    print("Starting sqm-autorate.lua v" .. _VERSION)
    logger(loglevel.TRACE, "Entered conductor()")

    -- Random seed
    local nows, nowns = get_current_time()
    math.randomseed(nowns)

    -- Figure out the interfaces in play here
    -- if ul_if == "" then
    --     ul_if = settings and settings:get("sqm", "@queue[0]", "interface")
    --     if not ul_if then
    --         logger(loglevel.FATAL, "Upload interface not found in SQM config and was not overriden. Cannot continue.")
    --         os.exit(1, true)
    --     end
    -- end

    -- if dl_if == "" then
    --     local fh = io.popen(string.format("tc -p filter show parent ffff: dev %s", ul_if))
    --     local tc_filter = fh:read("*a")
    --     fh:close()

    --     local ifb_name = string.match(tc_filter, "ifb[%a%d]+")
    --     if not ifb_name then
    --         local ifb_name = string.match(tc_filter, "veth[%a%d]+")
    --     end
    --     if not ifb_name then
    --         logger(loglevel.FATAL, string.format(
    --             "Download interface not found for upload interface %s and was not overriden. Cannot continue.", ul_if))
    --         os.exit(1, true)
    --     end

    --     dl_if = ifb_name
    -- end
    logger(loglevel.DEBUG, "Upload iface: " .. ul_if .. " | Download iface: " .. dl_if)

    -- Verify these are correct using "cat /sys/class/..."
    if dl_if:find("^ifb.+") or dl_if:find("^veth.+") then
        rx_bytes_path = "/sys/class/net/" .. dl_if .. "/statistics/tx_bytes"
    else
        rx_bytes_path = "/sys/class/net/" .. dl_if .. "/statistics/rx_bytes"
    end

    if ul_if:find("^ifb.+") or ul_if:find("^veth.+") then
        tx_bytes_path = "/sys/class/net/" .. ul_if .. "/statistics/rx_bytes"
    else
        tx_bytes_path = "/sys/class/net/" .. ul_if .. "/statistics/tx_bytes"
    end

    logger(loglevel.DEBUG, "rx_bytes_path: " .. rx_bytes_path)
    logger(loglevel.DEBUG, "tx_bytes_path: " .. tx_bytes_path)

    -- Test for existent stats files
    local test_file = io.open(rx_bytes_path)
    if not test_file then
        -- Let's wait and retry a few times before failing hard. These files typically
        -- take some time to be generated following a reboot.
        local retries = 12
        local retry_time = 5 -- secs
        for i = 1, retries, 1 do
            logger(loglevel.WARN,
                "Rx stats file not yet available. Will retry again in " .. retry_time .. " seconds. (Attempt " .. i ..
                    " of " .. retries .. ")")
            nsleep(retry_time, 0)
            test_file = io.open(rx_bytes_path)
            if test_file then
                break
            end
        end

        if not test_file then
            logger(loglevel.FATAL, "Could not open stats file: " .. rx_bytes_path)
            os.exit(1, true)
        end
    end
    test_file:close()
    logger(loglevel.INFO, "Rx stats file found! Continuing...")

    test_file = io.open(tx_bytes_path)
    if not test_file then
        -- Let's wait and retry a few times before failing hard. These files typically
        -- take some time to be generated following a reboot.
        local retries = 12
        local retry_time = 5 -- secs
        for i = 1, retries, 1 do
            logger(loglevel.WARN,
                "Tx stats file not yet available. Will retry again in " .. retry_time .. " seconds. (Attempt " .. i ..
                    " of " .. retries .. ")")
            nsleep(retry_time, 0)
            test_file = io.open(tx_bytes_path)
            if test_file then
                break
            end
        end

        if not test_file then
            logger(loglevel.FATAL, "Could not open stats file: " .. tx_bytes_path)
            os.exit(1, true)
        end
    end
    test_file:close()
    logger(loglevel.INFO, "Tx stats file found! Continuing...")

    -- Load up the reflectors temp table
    local tmp_reflectors = {}
    if reflector_type == "icmp" then
        tmp_reflectors = load_reflector_list(reflector_list_icmp, "4")
    elseif reflector_type == "udp" then
        tmp_reflectors = load_reflector_list(reflector_list_udp, "4")
    else
        logger(loglevel.FATAL, "Unknown reflector type specified: " .. reflector_type)
        os.exit(1, true)
    end

    logger(loglevel.INFO, "Reflector Pool Size: " .. #tmp_reflectors)

    -- Load up the reflectors shared tables
    reflector_data:set("reflector_tables", {
        peers = tmp_reflectors,
        pool = tmp_reflectors
    })

    -- Set a packet ID
    local packet_id = cur_process_id + 32768

    -- Set initial TC values to minimum
    -- so there should be no initial bufferbloat to
    -- fool the baseliner
    update_cake_bandwidth(dl_if, min_dl_rate)
    update_cake_bandwidth(ul_if, min_ul_rate)
    nsleep(0, 5e8)

    local threads = {
        receiver = lanes.gen("*", {
            required = {bit_mod, "posix.sys.socket", "posix.time", "vstruct"}
        }, ts_ping_receiver)(packet_id, reflector_type),
        baseliner = lanes.gen("*", {
            required = {"posix", "posix.time"}
        }, baseline_calculator)(),
        pinger = lanes.gen("*", {
            required = {bit_mod, "posix.sys.socket", "posix.time", "vstruct"}
        }, ts_ping_sender)(reflector_type, packet_id, tick_duration),
        selector = lanes.gen("*", {
            required = {"posix", "posix.time"}
        }, reflector_peer_selector)()
    }
    local join_timeout = 0.5

    nsleep(10, 0) -- sleep 10 seconds before we start adjusting speeds

    threads["regulator"] = lanes.gen("*", {
        required = {"posix", "posix.time"}
    }, ratecontrol)()

    -- Start this whole thing in motion!
    while true do
        for name, thread in pairs(threads) do
            local _, err = thread:join(join_timeout)

            if err and err ~= "timeout" then
                print('Something went wrong in the ' .. name .. ' thread')
                print(err)
                os.exit(1, true)
            end
        end
    end
end
---------------------------- End Conductor Loop ----------------------------

if argparse then
    local parser = argparse("sqm-autorate.lua", "CAKE with Adaptive Bandwidth - 'autorate'",
        "For more info, please visit: https://github.com/Fail-Safe/sqm-autorate")

    parser:flag("-v --version", "Displays the SQM Autorate version.")
    local args = parser:parse()

    -- Print the version and then exit
    if args.version then
        print(_VERSION)
        os.exit(0, true)
    end
end

conductor() -- go!<|MERGE_RESOLUTION|>--- conflicted
+++ resolved
@@ -257,13 +257,8 @@
 ---------------------------- Begin Local Functions ----------------------------
 
 -- calculate an ewma factor so that at tick it takes dur to get frac change during step response
-<<<<<<< HEAD
 local function ewma_factor(tick,dur)
     return math.exp(math.log(0.5)/(dur/tick))
-=======
-local function ewma_factor(tick, dur, frac)
-    return math.exp(math.log(1 - frac) / (dur / tick))
->>>>>>> 1c932350
 end
 
 local function load_reflector_list(file_path, ip_version)
@@ -831,7 +826,6 @@
 
 local function baseline_calculator()
     local min = math.min
-<<<<<<< HEAD
     -- 135 seconds to decay to 50% for the slow factor and
     -- 0.4 seconds to decay to 50% for the fast factor. 
     -- The fast one can be adjusted to tune, try anything from 0.01 to 3.0 to get more or less sensitivity
@@ -840,12 +834,6 @@
     -- but take longer to respond to real bufferbloat
     local slow_factor = ewma_factor(tick_duration,135)
     local fast_factor = ewma_factor(tick_duration,0.4)
-=======
-    -- a 30 second to do 50% change factor
-    -- and a 1 second to do 80% change factor
-    local slow_factor = ewma_factor(tick_duration, 30, .5)
-    local fast_factor = ewma_factor(tick_duration, 1.0, .8)
->>>>>>> 1c932350
 
     while true do
         local _, time_data = stats_queue:receive(nil, "stats")
